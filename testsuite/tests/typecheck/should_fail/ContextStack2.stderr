--- conflicted
+++ resolved
@@ -1,14 +1,3 @@
-<<<<<<< HEAD
-
-ContextStack2.hs:8:6:
-    Type function application stack overflow; size = 11
-    Use -ftype-function-depth=N to increase stack size to N
-      (TF (TF (TF (TF (TF (TF (TF (TF (TF (TF (TF a)))))))))),
-       TF (TF (TF (TF (TF (TF (TF (TF (TF (TF (TF Int)))))))))))
-      ~ TF (TF (TF (TF (TF (TF (TF (TF (TF (TF a)))))))))
-    In the ambiguity check for: forall a. (a ~ TF (a, Int)) => Int
-    In the type signature for ‘t’: t :: (a ~ TF (a, Int)) => Int
-=======
 
 ContextStack2.hs:8:6:
     Type function application stack overflow; size = 11
@@ -17,5 +6,4 @@
       ~ (TF (TF (TF (TF (TF (TF (TF (TF (TF (TF (TF a)))))))))),
          TF (TF (TF (TF (TF (TF (TF (TF (TF (TF (TF Int)))))))))))
     In the ambiguity check for: forall a. a ~ TF (a, Int) => Int
-    In the type signature for ‘t’: t :: (a ~ TF (a, Int)) => Int
->>>>>>> 2c516a30
+    In the type signature for ‘t’: t :: (a ~ TF (a, Int)) => Int