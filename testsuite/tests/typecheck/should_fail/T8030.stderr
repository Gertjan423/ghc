--- conflicted
+++ resolved
@@ -1,32 +1,9 @@
 
 T8030.hs:9:3: error:
-<<<<<<< HEAD
-    Couldn't match expected type ‘Pr a’ with actual type ‘Pr a0’
-    NB: ‘Pr’ is a type function, and may not be injective
-    The type variable ‘a0’ is ambiguous
-    In the ambiguity check for ‘op1’
-    To defer the ambiguity check to use sites, enable AllowAmbiguousTypes
-    When checking the class method:
-      op1 :: forall (k :: BOX) (a :: k). C a => Pr a
-    In the class declaration for ‘C’
-
-T8030.hs:10:3: error:
-    Couldn't match type ‘Pr a0’ with ‘Pr a’
-    NB: ‘Pr’ is a type function, and may not be injective
-    The type variable ‘a0’ is ambiguous
-    Expected type: Pr a -> Pr a -> Pr a
-      Actual type: Pr a0 -> Pr a0 -> Pr a0
-    In the ambiguity check for ‘op2’
-    To defer the ambiguity check to use sites, enable AllowAmbiguousTypes
-    When checking the class method:
-      op2 :: forall (k :: BOX) (a :: k). C a => Pr a -> Pr a -> Pr a
-    In the class declaration for ‘C’
-=======
     • Couldn't match expected type ‘Pr a’ with actual type ‘Pr a0’
       NB: ‘Pr’ is a type function, and may not be injective
       The type variable ‘a0’ is ambiguous
-    • In the ambiguity check for the type signature for ‘op1’:
-        op1 :: forall (k :: BOX) (a :: k). C a => Pr a
+    • In the ambiguity check for ‘op1’
       To defer the ambiguity check to use sites, enable AllowAmbiguousTypes
       When checking the class method:
         op1 :: forall (k :: BOX) (a :: k). C a => Pr a
@@ -38,10 +15,8 @@
       The type variable ‘a0’ is ambiguous
       Expected type: Pr a -> Pr a -> Pr a
         Actual type: Pr a0 -> Pr a0 -> Pr a0
-    • In the ambiguity check for the type signature for ‘op2’:
-        op2 :: forall (k :: BOX) (a :: k). C a => Pr a -> Pr a -> Pr a
+    • In the ambiguity check for ‘op2’
       To defer the ambiguity check to use sites, enable AllowAmbiguousTypes
       When checking the class method:
         op2 :: forall (k :: BOX) (a :: k). C a => Pr a -> Pr a -> Pr a
-      In the class declaration for ‘C’
->>>>>>> d2a2d5eb
+      In the class declaration for ‘C’