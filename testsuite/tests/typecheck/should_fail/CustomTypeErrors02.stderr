--- conflicted
+++ resolved
@@ -1,12 +1,7 @@
 
 CustomTypeErrors02.hs:17:1: error:
-<<<<<<< HEAD
-    • The type 'a_aEQ -> a_aEQ' cannot be represented as an integer.
-    • When checking that ‘err’ has the inferred type
-=======
     • The type 'a_aEN -> a_aEN' cannot be represented as an integer.
     • When checking the inferred type
->>>>>>> 741f837d
         err :: (TypeError ...)
 
 CustomTypeErrors02.hs:17:7: error:
