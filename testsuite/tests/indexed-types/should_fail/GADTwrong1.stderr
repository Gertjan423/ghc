--- conflicted
+++ resolved
@@ -1,25 +1,16 @@
 
 GADTwrong1.hs:12:21: error:
-    Couldn't match expected type ‘b’ with actual type ‘c’
-<<<<<<< HEAD
-    ‘c’ is a rigid type variable bound by
-      a pattern with constructor: T :: forall c. c -> T (Const c),
-      in a case alternative
-      at GADTwrong1.hs:12:14
-    ‘b’ is a rigid type variable bound by
-      the type signature for:
-        coerce :: forall a b. a -> b
-      at GADTwrong1.hs:10:20
-=======
+    • Couldn't match expected type ‘b’ with actual type ‘c’
       ‘c’ is a rigid type variable bound by
-          a pattern with constructor: T :: forall c. c -> T (Const c),
-          in a case alternative
-          at GADTwrong1.hs:12:14
+        a pattern with constructor: T :: forall c. c -> T (Const c),
+        in a case alternative
+        at GADTwrong1.hs:12:14
       ‘b’ is a rigid type variable bound by
-          the type signature for: coerce :: a -> b at GADTwrong1.hs:10:20
-    In the expression: y
-    In a case alternative: T y -> y
->>>>>>> 5e04c384
-    Relevant bindings include
-      y :: c (bound at GADTwrong1.hs:12:16)
-      coerce :: a -> b (bound at GADTwrong1.hs:11:1)
+        the type signature for:
+          coerce :: forall a b. a -> b
+        at GADTwrong1.hs:10:20
+    • In the expression: y
+      In a case alternative: T y -> y
+    • Relevant bindings include
+        y :: c (bound at GADTwrong1.hs:12:16)
+        coerce :: a -> b (bound at GADTwrong1.hs:11:1)