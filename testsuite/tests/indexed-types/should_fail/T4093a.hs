--- conflicted
+++ resolved
@@ -1,42 +1,39 @@
-{-# LANGUAGE TypeFamilies #-}
-module T4093a where
-
-type family Foo x
-type instance Foo () = Maybe ()
-
-hang :: (Foo e ~ Maybe e) => Foo e
-hang = Just ()
-
-
-{- Ambiguity check
-
- [G] Foo e ~ Maybe e
- [W] Foo e ~ Foo ee
- [W] Foo ee ~ Maybe ee)
----
- [G] Foo e ~ fsk
- [G] fsk ~ Maybe e
-
- [W] Foo e ~ fmv1
- [W] Foo ee ~ fmv2
- [W] fmv1 ~ fmv2
- [W] fmv2 ~ Maybe ee
-
---->   fmv1 := fsk
- [W] Foo ee ~ fmv2
- [W] fsk ~ fmv2
- [W] fmv2 ~ Maybe ee
-
---->
- [W] Foo ee ~ fmv2
- [W] fmv2 ~ Maybe e
- [W] fmv2 ~ Maybe ee
-
-<<<<<<< HEAD
-=======
-Now the question is whether we get a derived equality e ~ ee.  Currently
-we don't, but we easily could.  But then we'd need to be careful not to
-report insoluble Int ~ Bool if we had
-   F a ~ Int, F a ~ Bool
->>>>>>> 8e66365b
+{-# LANGUAGE TypeFamilies #-}
+module T4093a where
+
+type family Foo x
+type instance Foo () = Maybe ()
+
+hang :: (Foo e ~ Maybe e) => Foo e
+hang = Just ()
+
+
+{- Ambiguity check
+
+ [G] Foo e ~ Maybe e
+ [W] Foo e ~ Foo ee
+ [W] Foo ee ~ Maybe ee)
+---
+ [G] Foo e ~ fsk
+ [G] fsk ~ Maybe e
+
+ [W] Foo e ~ fmv1
+ [W] Foo ee ~ fmv2
+ [W] fmv1 ~ fmv2
+ [W] fmv2 ~ Maybe ee
+
+--->   fmv1 := fsk
+ [W] Foo ee ~ fmv2
+ [W] fsk ~ fmv2
+ [W] fmv2 ~ Maybe ee
+
+--->
+ [W] Foo ee ~ fmv2
+ [W] fmv2 ~ Maybe e
+ [W] fmv2 ~ Maybe ee
+
+Now the question is whether we get a derived equality e ~ ee.  Currently
+we don't, but we easily could.  But then we'd need to be careful not to
+report insoluble Int ~ Bool if we had
+   F a ~ Int, F a ~ Bool
 -}