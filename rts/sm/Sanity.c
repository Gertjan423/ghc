--- conflicted
+++ resolved
@@ -520,20 +520,13 @@
            info == &stg_WHITEHOLE_info); // happens due to STM doing lockTSO()
 
     if (   tso->why_blocked == BlockedOnMVar
-<<<<<<< HEAD
+           || tso->why_blocked == BlockedOnMVarRead
            || tso->why_blocked == BlockedOnBlackHole
            || tso->why_blocked == BlockedOnMsgThrowTo
            || tso->why_blocked == NotBlocked
            || tso->why_blocked == Yielded
            || tso->why_blocked == BlockedInHaskell
        ) {
-=======
-        || tso->why_blocked == BlockedOnMVarRead
-	|| tso->why_blocked == BlockedOnBlackHole
-	|| tso->why_blocked == BlockedOnMsgThrowTo
-        || tso->why_blocked == NotBlocked
-	) {
->>>>>>> 94ab5d29
         ASSERT(LOOKS_LIKE_CLOSURE_PTR(tso->block_info.closure));
     }
 
