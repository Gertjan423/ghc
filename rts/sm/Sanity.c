--- conflicted
+++ resolved
@@ -1109,11 +1109,8 @@
 
     for (i = 0; i < n_capabilities; i++) {
         markBlocks(nurseries[i].blocks);
-<<<<<<< HEAD
         markBlocks(gc_threads[i]->mark_stack_top_bd);
-=======
         markBlocks(capabilities[i].pinned_object_block);
->>>>>>> cc2ea98a
     }
 
 #ifdef PROFILING
