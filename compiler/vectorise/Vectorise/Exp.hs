--- conflicted
+++ resolved
@@ -49,12 +49,9 @@
 import Control.Monad
 import Data.Maybe
 import Data.List
-<<<<<<< HEAD
 import TcRnMonad (goptM)
 import DynFlags
 import Util
-=======
->>>>>>> 874bb7e3
 
 
 -- Main entry point to vectorise expressions -----------------------------------
@@ -71,19 +68,6 @@
 vectTopExpr :: Var -> CoreExpr -> VM (Maybe (Bool, Inline, CoreExpr))
 vectTopExpr var expr
   = do
-<<<<<<< HEAD
-    { vectAvoidance <- liftDs $ goptM Opt_AvoidVect
-    ; vi <- vectAvoidInfo expr  
-    ; (expr', vi') <- 
-        if vectAvoidance
-        then do 
-             { (expr', vi') <- encapsulateScalars vi expr
-             ; traceVt "vectPolyExpr encapsulated:" (ppr $ deAnnotate expr')
-             ; return (expr', vi')
-             }
-        else return (expr, vi)
-    ; vectPolyExpr loop_breaker recFns expr' (Just vi')
-=======
     { exprVI <- encapsulateScalars <=< vectAvoidInfo emptyVarSet . freeVars $ expr
     ; if isVIEncaps exprVI
       then
@@ -95,7 +79,6 @@
       ; inline <- computeInline exprVI
       ; return $ Just (isVIParr exprVI, inline, vectorised vExpr)
       }
->>>>>>> 874bb7e3
     }
 
 -- Compute the inlining hint for the right-hand side of a top-level binding.
@@ -947,13 +930,8 @@
           dflags <- getDynFlags
           vect_dc <- maybeV dataConErr (lookupDataCon dc)
           let ntag = dataConTagZ vect_dc
-<<<<<<< HEAD
               tag  = mkDataConTag dflags vect_dc
-              fvs  = freeVarsOf body `delVarSetList` bndrs
-=======
-              tag  = mkDataConTag vect_dc
               fvs  = fvs_body `delVarSetList` bndrs
->>>>>>> 874bb7e3
 
           sel_tags  <- liftM (`App` sel) (builtin (selTags arity))
           lc        <- builtin liftingContext
