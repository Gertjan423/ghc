{-
(c) The University of Glasgow 2006
(c) The GRASP/AQUA Project, Glasgow University, 1992-1998

\section{@Vars@: Variables}
-}

{-# LANGUAGE CPP, FlexibleContexts, MultiWayIf, FlexibleInstances, DeriveDataTypeable, PatternSynonyms #-}

-- |
-- #name_types#
-- GHC uses several kinds of name internally:
--
-- * 'OccName.OccName': see "OccName#name_types"
--
-- * 'RdrName.RdrName': see "RdrName#name_types"
--
-- * 'Name.Name': see "Name#name_types"
--
-- * 'Id.Id': see "Id#name_types"
--
-- * 'Var.Var' is a synonym for the 'Id.Id' type but it may additionally
--   potentially contain type variables, which have a 'TyCoRep.Kind'
--   rather than a 'TyCoRep.Type' and only contain some extra
--   details during typechecking.
--
--   These 'Var.Var' names may either be global or local, see "Var#globalvslocal"
--
-- #globalvslocal#
-- Global 'Id's and 'Var's are those that are imported or correspond
--    to a data constructor, primitive operation, or record selectors.
-- Local 'Id's and 'Var's are those bound within an expression
--    (e.g. by a lambda) or at the top level of the module being compiled.

module Var (
        -- * The main data type and synonyms
        Var, CoVar, Id, NcId, DictId, DFunId, EvVar, EqVar, EvId, IpId, JoinId,
        TyVar, TcTyVar, TypeVar, KindVar, TKVar, TyCoVar,

        -- * In and Out variants
        InVar,  InCoVar,  InId,  InTyVar,
        OutVar, OutCoVar, OutId, OutTyVar,

        -- ** Taking 'Var's apart
        varName, varUnique, varType,

        -- ** Modifying 'Var's
        setVarName, setVarUnique, setVarType, updateVarType,
        updateVarTypeM,

        -- ** Constructing, taking apart, modifying 'Id's
        mkGlobalVar, mkLocalVar, mkExportedLocalVar, mkCoVar,
        idInfo, idDetails,
        lazySetIdInfo, setIdDetails, globaliseId,
        setIdExported, setIdNotExported,

        -- ** Predicates
        isId, isTyVar, isTcTyVar,
        isLocalVar, isLocalId, isCoVar, isNonCoVarId, isTyCoVar,
        isGlobalId, isExportedId,
        mustHaveLocalBinding,

        -- * ArgFlags
        ArgFlag(Required,Specified,Inferred), isVisibleArgFlag, isInvisibleArgFlag, sameVis,
        AnonArgFlag(..), ForallVisFlag(..), argToForallVisFlag,
        InferredFlag(..), argToInferredFlag,

        -- * TyVar's
        VarBndr(..), TyCoVarBinder, TyVarBinder,
        binderVar, binderVars, binderArgFlag, binderType,
        mkTyCoVarBinder, mkTyCoVarBinders,
        mkTyVarBinder, mkTyVarBinders,
        isTyVarBinder,

        -- ** Constructing TyVar's
        mkTyVar, mkTcTyVar,

        -- ** Taking 'TyVar's apart
        tyVarName, tyVarKind, tcTyVarDetails, setTcTyVarDetails,

        -- ** Modifying 'TyVar's
        setTyVarName, setTyVarUnique, setTyVarKind, updateTyVarKind,
        updateTyVarKindM,

        nonDetCmpVar

    ) where

#include "HsVersions.h"

import GhcPrelude

import {-# SOURCE #-}   TyCoRep( Type, Kind )
import {-# SOURCE #-}   TyCoPpr( pprKind )
import {-# SOURCE #-}   TcType( TcTyVarDetails, pprTcTyVarDetails, vanillaSkolemTv )
import {-# SOURCE #-}   IdInfo( IdDetails, IdInfo, coVarDetails, isCoVarDetails,
                                vanillaIdInfo, pprIdDetails )

import Name hiding (varName)
import Unique ( Uniquable, Unique, getKey, getUnique
              , mkUniqueGrimily, nonDetCmpUnique )
import Util
import Binary
import DynFlags
import Outputable

import Data.Data

{-
************************************************************************
*                                                                      *
                     Synonyms
*                                                                      *
************************************************************************
-- These synonyms are here and not in Id because otherwise we need a very
-- large number of SOURCE imports of Id.hs :-(
-}

-- | Identifier
type Id    = Var       -- A term-level identifier
                       --  predicate: isId

-- | Coercion Variable
type CoVar = Id        -- See Note [Evidence: EvIds and CoVars]
                       --   predicate: isCoVar

-- |
type NcId  = Id        -- A term-level (value) variable that is
                       -- /not/ an (unlifted) coercion
                       --    predicate: isNonCoVarId

-- | Type or kind Variable
type TyVar   = Var     -- Type *or* kind variable (historical)

-- | Type or Kind Variable
type TKVar   = Var     -- Type *or* kind variable (historical)

-- | Type variable that might be a metavariable
type TcTyVar = Var

-- | Type Variable
type TypeVar = Var     -- Definitely a type variable

-- | Kind Variable
type KindVar = Var     -- Definitely a kind variable
                       -- See Note [Kind and type variables]

-- See Note [Evidence: EvIds and CoVars]
-- | Evidence Identifier
type EvId   = Id        -- Term-level evidence: DictId, IpId, or EqVar

-- | Evidence Variable
type EvVar  = EvId      -- ...historical name for EvId

-- | Dictionary Function Identifier
type DFunId = Id        -- A dictionary function

-- | Dictionary Identifier
type DictId = EvId      -- A dictionary variable

-- | Implicit parameter Identifier
type IpId   = EvId      -- A term-level implicit parameter

-- | Equality Variable
type EqVar  = EvId      -- Boxed equality evidence
type JoinId = Id        -- A join variable

-- | Type or Coercion Variable
type TyCoVar = Id       -- Type, *or* coercion variable
                        --   predicate: isTyCoVar


{- Many passes apply a substitution, and it's very handy to have type
   synonyms to remind us whether or not the substitution has been applied -}

type InVar      = Var
type InTyVar    = TyVar
type InCoVar    = CoVar
type InId       = Id
type OutVar     = Var
type OutTyVar   = TyVar
type OutCoVar   = CoVar
type OutId      = Id



{- Note [Evidence: EvIds and CoVars]
~~~~~~~~~~~~~~~~~~~~~~~~~~~~~~~~~~~~
* An EvId (evidence Id) is a term-level evidence variable
  (dictionary, implicit parameter, or equality). Could be boxed or unboxed.

* DictId, IpId, and EqVar are synonyms when we know what kind of
  evidence we are talking about.  For example, an EqVar has type (t1 ~ t2).

* A CoVar is always an un-lifted coercion, of type (t1 ~# t2) or (t1 ~R# t2)

Note [Kind and type variables]
~~~~~~~~~~~~~~~~~~~~~~~~~~~~~~
Before kind polymorphism, TyVar were used to mean type variables. Now
they are used to mean kind *or* type variables. KindVar is used when we
know for sure that it is a kind variable. In future, we might want to
go over the whole compiler code to use:
   - TKVar   to mean kind or type variables
   - TypeVar to mean         type variables only
   - KindVar to mean kind         variables


************************************************************************
*                                                                      *
\subsection{The main data type declarations}
*                                                                      *
************************************************************************


Every @Var@ has a @Unique@, to uniquify it and for fast comparison, a
@Type@, and an @IdInfo@ (non-essential info about it, e.g.,
strictness).  The essential info about different kinds of @Vars@ is
in its @VarDetails@.
-}

-- | Variable
--
-- Essentially a typed 'Name', that may also contain some additional information
-- about the 'Var' and its use sites.
data Var
  = TyVar {  -- Type and kind variables
             -- see Note [Kind and type variables]
        varName    :: !Name,
        realUnique :: {-# UNPACK #-} !Int,
                                     -- ^ Key for fast comparison
                                     -- Identical to the Unique in the name,
                                     -- cached here for speed
        varType    :: Kind           -- ^ The type or kind of the 'Var' in question
 }

  | TcTyVar {                           -- Used only during type inference
                                        -- Used for kind variables during
                                        -- inference, as well
        varName        :: !Name,
        realUnique     :: {-# UNPACK #-} !Int,
        varType        :: Kind,
        tc_tv_details  :: TcTyVarDetails
  }

  | Id {
        varName    :: !Name,
        realUnique :: {-# UNPACK #-} !Int,
        varType    :: Type,
        idScope    :: IdScope,
        id_details :: IdDetails,        -- Stable, doesn't change
        id_info    :: IdInfo }          -- Unstable, updated by simplifier

-- | Identifier Scope
data IdScope    -- See Note [GlobalId/LocalId]
  = GlobalId
  | LocalId ExportFlag

data ExportFlag   -- See Note [ExportFlag on binders]
  = NotExported   -- ^ Not exported: may be discarded as dead code.
  | Exported      -- ^ Exported: kept alive

{- Note [ExportFlag on binders]
~~~~~~~~~~~~~~~~~~~~~~~~~~~~~~~
An ExportFlag of "Exported" on a top-level binder says "keep this
binding alive; do not drop it as dead code".  This transitively
keeps alive all the other top-level bindings that this binding refers
to.  This property is persisted all the way down the pipeline, so that
the binding will be compiled all the way to object code, and its
symbols will appear in the linker symbol table.

However, note that this use of "exported" is quite different to the
export list on a Haskell module.  Setting the ExportFlag on an Id does
/not/ mean that if you import the module (in Haskell source code) you
will see this Id.  Of course, things that appear in the export list
of the source Haskell module do indeed have their ExportFlag set.
But many other things, such as dictionary functions, are kept alive
by having their ExportFlag set, even though they are not exported
in the source-code sense.

We should probably use a different term for ExportFlag, like
KeepAlive.

Note [GlobalId/LocalId]
~~~~~~~~~~~~~~~~~~~~~~~
A GlobalId is
  * always a constant (top-level)
  * imported, or data constructor, or primop, or record selector
  * has a Unique that is globally unique across the whole
    GHC invocation (a single invocation may compile multiple modules)
  * never treated as a candidate by the free-variable finder;
        it's a constant!

A LocalId is
  * bound within an expression (lambda, case, local let(rec))
  * or defined at top level in the module being compiled
  * always treated as a candidate by the free-variable finder

After CoreTidy, top-level LocalIds are turned into GlobalIds
-}

instance Outputable Var where
  ppr var = sdocWithDynFlags $ \dflags ->
            getPprStyle $ \ppr_style ->
            if |  debugStyle ppr_style && (not (gopt Opt_SuppressVarKinds dflags))
                 -> parens (ppr (varName var) <+> ppr_debug var ppr_style <+>
                          dcolon <+> pprKind (tyVarKind var))
               |  otherwise
                 -> ppr (varName var) <> ppr_debug var ppr_style

ppr_debug :: Var -> PprStyle -> SDoc
ppr_debug (TyVar {}) sty
  | debugStyle sty = brackets (text "tv")
ppr_debug (TcTyVar {tc_tv_details = d}) sty
  | dumpStyle sty || debugStyle sty = brackets (pprTcTyVarDetails d)
ppr_debug (Id { idScope = s, id_details = d }) sty
  | debugStyle sty = brackets (ppr_id_scope s <> pprIdDetails d)
ppr_debug _ _ = empty

ppr_id_scope :: IdScope -> SDoc
ppr_id_scope GlobalId              = text "gid"
ppr_id_scope (LocalId Exported)    = text "lidx"
ppr_id_scope (LocalId NotExported) = text "lid"

instance NamedThing Var where
  getName = varName

instance Uniquable Var where
  getUnique = varUnique

instance Eq Var where
    a == b = realUnique a == realUnique b

instance Ord Var where
    a <= b = realUnique a <= realUnique b
    a <  b = realUnique a <  realUnique b
    a >= b = realUnique a >= realUnique b
    a >  b = realUnique a >  realUnique b
    a `compare` b = a `nonDetCmpVar` b

-- | Compare Vars by their Uniques.
-- This is what Ord Var does, provided here to make it explicit at the
-- call-site that it can introduce non-determinism.
-- See Note [Unique Determinism]
nonDetCmpVar :: Var -> Var -> Ordering
nonDetCmpVar a b = varUnique a `nonDetCmpUnique` varUnique b

instance Data Var where
  -- don't traverse?
  toConstr _   = abstractConstr "Var"
  gunfold _ _  = error "gunfold"
  dataTypeOf _ = mkNoRepType "Var"

instance HasOccName Var where
  occName = nameOccName . varName

varUnique :: Var -> Unique
varUnique var = mkUniqueGrimily (realUnique var)

setVarUnique :: Var -> Unique -> Var
setVarUnique var uniq
  = var { realUnique = getKey uniq,
          varName = setNameUnique (varName var) uniq }

setVarName :: Var -> Name -> Var
setVarName var new_name
  = var { realUnique = getKey (getUnique new_name),
          varName = new_name }

setVarType :: Id -> Type -> Id
setVarType id ty = id { varType = ty }

updateVarType :: (Type -> Type) -> Id -> Id
updateVarType f id = id { varType = f (varType id) }

updateVarTypeM :: Monad m => (Type -> m Type) -> Id -> m Id
updateVarTypeM f id = do { ty' <- f (varType id)
                         ; return (id { varType = ty' }) }

{- *********************************************************************
*                                                                      *
*                   ArgFlag
*                                                                      *
********************************************************************* -}

-- | Argument Flag
--
-- Is something required to appear in source Haskell ('Required'),
-- permitted by request ('Specified') (visible type application), or
-- prohibited entirely from appearing in source Haskell ('Inferred')?
-- See Note [VarBndrs, TyCoVarBinders, TyConBinders, and visibility] in TyCoRep
<<<<<<< HEAD
data ArgFlag = Inferred | Specified | Required -- GJ : Experiment, combine Inferred & Specified -> drop InferredFlag
=======
data ArgFlag = Invisible Specificity
             | Required
>>>>>>> 2a47bfb1
  deriving (Eq, Ord, Data)
  -- (<) on ArgFlag means "is less visible than"

data Specificity = SInferred
                 | SSpecified
  deriving (Eq, Ord, Data)

pattern Inferred, Specified :: ArgFlag
pattern Inferred  = Invisible SInferred
pattern Specified = Invisible SSpecified

{-# COMPLETE Required, Specified, Inferred #-}

-- | Does this 'ArgFlag' classify an argument that is written in Haskell?
isVisibleArgFlag :: ArgFlag -> Bool
isVisibleArgFlag Required = True
isVisibleArgFlag _        = False

-- | Does this 'ArgFlag' classify an argument that is not written in Haskell?
isInvisibleArgFlag :: ArgFlag -> Bool
isInvisibleArgFlag = not . isVisibleArgFlag

-- | Do these denote the same level of visibility? 'Required'
-- arguments are visible, others are not. So this function
-- equates 'Specified' and 'Inferred'. Used for printing.
sameVis :: ArgFlag -> ArgFlag -> Bool
sameVis Required      Required      = True
sameVis (Invisible _) (Invisible _) = True
sameVis _             _             = False

instance Outputable ArgFlag where
  ppr Required  = text "[req]" -- GJ : TODO This introduces incomplete pattern match warnings
  ppr Specified = text "[spec]"
  ppr Inferred  = text "[infrd]"

instance Binary ArgFlag where
  put_ bh Required  = putByte bh 0
  put_ bh Specified = putByte bh 1
  put_ bh Inferred  = putByte bh 2

  get bh = do
    h <- getByte bh
    case h of
      0 -> return Required
      1 -> return Specified
      _ -> return Inferred

-- | The non-dependent version of 'ArgFlag'.

-- Appears here partly so that it's together with its friend ArgFlag,
-- but also because it is used in IfaceType, rather early in the
-- compilation chain
-- See Note [AnonArgFlag vs. ForallVisFlag]
-- GJ : We might be able to drop this and just replace it with the new ArgFlag?
data AnonArgFlag
  = VisArg    -- ^ Used for @(->)@: an ordinary non-dependent arrow.
              --   The argument is visible in source code.
  | InvisArg  -- ^ Used for @(=>)@: a non-dependent predicate arrow.
              --   The argument is invisible in source code.
  deriving (Eq, Ord, Data)

instance Outputable AnonArgFlag where
  ppr VisArg   = text "[vis]"
  ppr InvisArg = text "[invis]"

instance Binary AnonArgFlag where
  put_ bh VisArg   = putByte bh 0
  put_ bh InvisArg = putByte bh 1

  get bh = do
    h <- getByte bh
    case h of
      0 -> return VisArg
      _ -> return InvisArg

-- | Is a @forall@ invisible (e.g., @forall a b. {...}@, with a dot) or visible
-- (e.g., @forall a b -> {...}@, with an arrow)?

-- See Note [AnonArgFlag vs. ForallVisFlag]
-- GJ : We might be able to drop this and just replace it with the new ArgFlag?
-- GJ : This idea does contradict the above note...
data ForallVisFlag
  = ForallVis   -- ^ A visible @forall@ (with an arrow)
  | ForallInvis -- ^ An invisible @forall@ (with a dot)
  deriving (Eq, Ord, Data)

instance Outputable ForallVisFlag where
  ppr f = text $ case f of
                   ForallVis   -> "ForallVis"
                   ForallInvis -> "ForallInvis"

-- | Convert an 'ArgFlag' to its corresponding 'ForallVisFlag'.
argToForallVisFlag :: ArgFlag -> ForallVisFlag
argToForallVisFlag Required  = ForallVis
argToForallVisFlag Specified = ForallInvis
argToForallVisFlag Inferred  = ForallInvis

{-
Note [AnonArgFlag vs. ForallVisFlag]
~~~~~~~~~~~~~~~~~~~~~~~~~~~~~~~~~~~~
The AnonArgFlag and ForallVisFlag data types are quite similar at a first
glance:

  data AnonArgFlag   = VisArg    | InvisArg
  data ForallVisFlag = ForallVis | ForallInvis

Both data types keep track of visibility of some sort. AnonArgFlag tracks
whether a FunTy has a visible argument (->) or an invisible predicate argument
(=>). ForallVisFlag tracks whether a `forall` quantifier is visible
(forall a -> {...}) or invisible (forall a. {...}).

Given their similarities, it's tempting to want to combine these two data types
into one, but they actually represent distinct concepts. AnonArgFlag reflects a
property of *Core* types, whereas ForallVisFlag reflects a property of the GHC
AST. In other words, AnonArgFlag is all about internals, whereas ForallVisFlag
is all about surface syntax. Therefore, they are kept as separate data types.
-}

-- | Inferred Flag
--
-- Denotes whether a bound type variable should be treated as inferred
-- ('AsInferred') and thus prohibited from appearing in source Haskell,
-- or as specified ('AsSpecified') and thus allowing for visible type
-- application.
data InferredFlag = AsInferred | AsSpecified
  deriving (Eq, Ord, Data)

-- | Convert an 'ArgFlag' to its corresponding 'InferredFlag'
argToInferredFlag :: ArgFlag -> InferredFlag
argToInferredFlag Required  = AsSpecified
argToInferredFlag Specified = AsSpecified
argToInferredFlag Inferred  = AsInferred

{- *********************************************************************
*                                                                      *
*                   VarBndr, TyCoVarBinder
*                                                                      *
********************************************************************* -}

-- Variable Binder
--
-- VarBndr is polymorphic in both var and visibility fields.
-- Currently there are six different uses of 'VarBndr':
--   * Var.TyVarBinder   = VarBndr TyVar ArgFlag
--   * Var.TyCoVarBinder = VarBndr TyCoVar ArgFlag
--   * TyCon.TyConBinder     = VarBndr TyVar TyConBndrVis
--   * TyCon.TyConTyCoBinder = VarBndr TyCoVar TyConBndrVis
--   * IfaceType.IfaceForAllBndr  = VarBndr IfaceBndr ArgFlag
--   * IfaceType.IfaceTyConBinder = VarBndr IfaceBndr TyConBndrVis
data VarBndr var argf = Bndr var argf
  deriving( Data )

-- | Variable Binder
--
-- A 'TyCoVarBinder' is the binder of a ForAllTy
-- It's convenient to define this synonym here rather its natural
-- home in TyCoRep, because it's used in DataCon.hs-boot
--
-- A 'TyVarBinder' is a binder with only TyVar
type TyCoVarBinder = VarBndr TyCoVar ArgFlag
type TyVarBinder   = VarBndr TyVar ArgFlag

binderVar :: VarBndr tv argf -> tv
binderVar (Bndr v _) = v

binderVars :: [VarBndr tv argf] -> [tv]
binderVars tvbs = map binderVar tvbs

binderArgFlag :: VarBndr tv argf -> argf
binderArgFlag (Bndr _ argf) = argf

binderType :: VarBndr TyCoVar argf -> Type
binderType (Bndr tv _) = varType tv

-- | Make a named binder
mkTyCoVarBinder :: ArgFlag -> TyCoVar -> TyCoVarBinder
mkTyCoVarBinder vis var = Bndr var vis

-- | Make a named binder
-- 'var' should be a type variable
mkTyVarBinder :: ArgFlag -> TyVar -> TyVarBinder
mkTyVarBinder vis var
  = ASSERT( isTyVar var )
    Bndr var vis

-- | Make many named binders
mkTyCoVarBinders :: ArgFlag -> [TyCoVar] -> [TyCoVarBinder]
mkTyCoVarBinders vis = map (mkTyCoVarBinder vis)

-- | Make many named binders
-- Input vars should be type variables
mkTyVarBinders :: ArgFlag -> [TyVar] -> [TyVarBinder]
mkTyVarBinders vis = map (mkTyVarBinder vis)

isTyVarBinder :: TyCoVarBinder -> Bool
isTyVarBinder (Bndr v _) = isTyVar v

instance Outputable tv => Outputable (VarBndr tv ArgFlag) where
  ppr (Bndr v Required)  = ppr v
  ppr (Bndr v Specified) = char '@' <> ppr v
  ppr (Bndr v Inferred)  = braces (ppr v)

instance (Binary tv, Binary vis) => Binary (VarBndr tv vis) where
  put_ bh (Bndr tv vis) = do { put_ bh tv; put_ bh vis }

  get bh = do { tv <- get bh; vis <- get bh; return (Bndr tv vis) }

instance NamedThing tv => NamedThing (VarBndr tv flag) where
  getName (Bndr tv _) = getName tv

{-
************************************************************************
*                                                                      *
*                 Type and kind variables                              *
*                                                                      *
************************************************************************
-}

tyVarName :: TyVar -> Name
tyVarName = varName

tyVarKind :: TyVar -> Kind
tyVarKind = varType

setTyVarUnique :: TyVar -> Unique -> TyVar
setTyVarUnique = setVarUnique

setTyVarName :: TyVar -> Name -> TyVar
setTyVarName   = setVarName

setTyVarKind :: TyVar -> Kind -> TyVar
setTyVarKind tv k = tv {varType = k}

updateTyVarKind :: (Kind -> Kind) -> TyVar -> TyVar
updateTyVarKind update tv = tv {varType = update (tyVarKind tv)}

updateTyVarKindM :: (Monad m) => (Kind -> m Kind) -> TyVar -> m TyVar
updateTyVarKindM update tv
  = do { k' <- update (tyVarKind tv)
       ; return $ tv {varType = k'} }

mkTyVar :: Name -> Kind -> TyVar
mkTyVar name kind = TyVar { varName    = name
                          , realUnique = getKey (nameUnique name)
                          , varType  = kind
                          }

mkTcTyVar :: Name -> Kind -> TcTyVarDetails -> TyVar
mkTcTyVar name kind details
  = -- NB: 'kind' may be a coercion kind; cf, 'TcMType.newMetaCoVar'
    TcTyVar {   varName    = name,
                realUnique = getKey (nameUnique name),
                varType  = kind,
                tc_tv_details = details
        }

tcTyVarDetails :: TyVar -> TcTyVarDetails
-- See Note [TcTyVars in the typechecker] in TcType
tcTyVarDetails (TcTyVar { tc_tv_details = details }) = details
tcTyVarDetails (TyVar {})                            = vanillaSkolemTv
tcTyVarDetails var = pprPanic "tcTyVarDetails" (ppr var <+> dcolon <+> pprKind (tyVarKind var))

setTcTyVarDetails :: TyVar -> TcTyVarDetails -> TyVar
setTcTyVarDetails tv details = tv { tc_tv_details = details }

{-
%************************************************************************
%*                                                                      *
\subsection{Ids}
*                                                                      *
************************************************************************
-}

idInfo :: HasDebugCallStack => Id -> IdInfo
idInfo (Id { id_info = info }) = info
idInfo other                   = pprPanic "idInfo" (ppr other)

idDetails :: Id -> IdDetails
idDetails (Id { id_details = details }) = details
idDetails other                         = pprPanic "idDetails" (ppr other)

-- The next three have a 'Var' suffix even though they always build
-- Ids, because Id.hs uses 'mkGlobalId' etc with different types
mkGlobalVar :: IdDetails -> Name -> Type -> IdInfo -> Id
mkGlobalVar details name ty info
  = mk_id name ty GlobalId details info

mkLocalVar :: IdDetails -> Name -> Type -> IdInfo -> Id
mkLocalVar details name ty info
  = mk_id name ty (LocalId NotExported) details  info

mkCoVar :: Name -> Type -> CoVar
-- Coercion variables have no IdInfo
mkCoVar name ty = mk_id name ty (LocalId NotExported) coVarDetails vanillaIdInfo

-- | Exported 'Var's will not be removed as dead code
mkExportedLocalVar :: IdDetails -> Name -> Type -> IdInfo -> Id
mkExportedLocalVar details name ty info
  = mk_id name ty (LocalId Exported) details info

mk_id :: Name -> Type -> IdScope -> IdDetails -> IdInfo -> Id
mk_id name ty scope details info
  = Id { varName    = name,
         realUnique = getKey (nameUnique name),
         varType    = ty,
         idScope    = scope,
         id_details = details,
         id_info    = info }

-------------------
lazySetIdInfo :: Id -> IdInfo -> Var
lazySetIdInfo id info = id { id_info = info }

setIdDetails :: Id -> IdDetails -> Id
setIdDetails id details = id { id_details = details }

globaliseId :: Id -> Id
-- ^ If it's a local, make it global
globaliseId id = id { idScope = GlobalId }

setIdExported :: Id -> Id
-- ^ Exports the given local 'Id'. Can also be called on global 'Id's, such as data constructors
-- and class operations, which are born as global 'Id's and automatically exported
setIdExported id@(Id { idScope = LocalId {} }) = id { idScope = LocalId Exported }
setIdExported id@(Id { idScope = GlobalId })   = id
setIdExported tv                               = pprPanic "setIdExported" (ppr tv)

setIdNotExported :: Id -> Id
-- ^ We can only do this to LocalIds
setIdNotExported id = ASSERT( isLocalId id )
                      id { idScope = LocalId NotExported }

{-
************************************************************************
*                                                                      *
\subsection{Predicates over variables}
*                                                                      *
************************************************************************
-}

-- | Is this a type-level (i.e., computationally irrelevant, thus erasable)
-- variable? Satisfies @isTyVar = not . isId@.
isTyVar :: Var -> Bool        -- True of both TyVar and TcTyVar
isTyVar (TyVar {})   = True
isTyVar (TcTyVar {}) = True
isTyVar _            = False

isTcTyVar :: Var -> Bool      -- True of TcTyVar only
isTcTyVar (TcTyVar {}) = True
isTcTyVar _            = False

isTyCoVar :: Var -> Bool
isTyCoVar v = isTyVar v || isCoVar v

-- | Is this a value-level (i.e., computationally relevant) 'Id'entifier?
-- Satisfies @isId = not . isTyVar@.
isId :: Var -> Bool
isId (Id {}) = True
isId _       = False

-- | Is this a coercion variable?
-- Satisfies @'isId' v ==> 'isCoVar' v == not ('isNonCoVarId' v)@.
isCoVar :: Var -> Bool
isCoVar (Id { id_details = details }) = isCoVarDetails details
isCoVar _                             = False

-- | Is this a term variable ('Id') that is /not/ a coercion variable?
-- Satisfies @'isId' v ==> 'isCoVar' v == not ('isNonCoVarId' v)@.
isNonCoVarId :: Var -> Bool
isNonCoVarId (Id { id_details = details }) = not (isCoVarDetails details)
isNonCoVarId _                             = False

isLocalId :: Var -> Bool
isLocalId (Id { idScope = LocalId _ }) = True
isLocalId _                            = False

-- | 'isLocalVar' returns @True@ for type variables as well as local 'Id's
-- These are the variables that we need to pay attention to when finding free
-- variables, or doing dependency analysis.
isLocalVar :: Var -> Bool
isLocalVar v = not (isGlobalId v)

isGlobalId :: Var -> Bool
isGlobalId (Id { idScope = GlobalId }) = True
isGlobalId _                           = False

-- | 'mustHaveLocalBinding' returns @True@ of 'Id's and 'TyVar's
-- that must have a binding in this module.  The converse
-- is not quite right: there are some global 'Id's that must have
-- bindings, such as record selectors.  But that doesn't matter,
-- because it's only used for assertions
mustHaveLocalBinding        :: Var -> Bool
mustHaveLocalBinding var = isLocalVar var

-- | 'isExportedIdVar' means \"don't throw this away\"
isExportedId :: Var -> Bool
isExportedId (Id { idScope = GlobalId })        = True
isExportedId (Id { idScope = LocalId Exported}) = True
isExportedId _ = False<|MERGE_RESOLUTION|>--- conflicted
+++ resolved
@@ -388,12 +388,8 @@
 -- permitted by request ('Specified') (visible type application), or
 -- prohibited entirely from appearing in source Haskell ('Inferred')?
 -- See Note [VarBndrs, TyCoVarBinders, TyConBinders, and visibility] in TyCoRep
-<<<<<<< HEAD
-data ArgFlag = Inferred | Specified | Required -- GJ : Experiment, combine Inferred & Specified -> drop InferredFlag
-=======
 data ArgFlag = Invisible Specificity
              | Required
->>>>>>> 2a47bfb1
   deriving (Eq, Ord, Data)
   -- (<) on ArgFlag means "is less visible than"
 
