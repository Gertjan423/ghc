{-
(c) The University of Glasgow 2006
(c) The GRASP/AQUA Project, Glasgow University, 1992-1998
-}
{-# OPTIONS_GHC -fno-warn-orphans #-}
{-# LANGUAGE PatternSynonyms #-}
{-# LANGUAGE TypeFamilies #-}
{-# LANGUAGE TypeSynonymInstances #-}
{-# LANGUAGE FlexibleInstances #-}
{-# LANGUAGE CPP, DeriveDataTypeable, ScopedTypeVariables #-}
{-# LANGUAGE StandaloneDeriving #-}
{-# LANGUAGE FlexibleContexts #-}
{-# LANGUAGE UndecidableInstances #-} -- Note [Pass sensitive types]
                                      -- in module PlaceHolder
{-# LANGUAGE ConstraintKinds #-}
{-# LANGUAGE ExistentialQuantification #-}
{-# LANGUAGE DeriveFunctor #-}

-- | Abstract Haskell syntax for expressions.
module HsExpr where

#include "HsVersions.h"

-- friends:
import HsDecls
import HsPat
import HsLit
import PlaceHolder ( NameOrRdrName )
import HsExtension
import HsTypes
import HsBinds

-- others:
import TcEvidence
import CoreSyn
import DynFlags ( gopt, GeneralFlag(Opt_PrintExplicitCoercions) )
import Name
import NameSet
import RdrName  ( GlobalRdrEnv )
import BasicTypes
import ConLike
import SrcLoc
import Util
import Outputable
import FastString
import Type

-- libraries:
import Data.Data hiding (Fixity(..))
import qualified Data.Data as Data (Fixity(..))
import Data.Maybe (isNothing)

import GHCi.RemoteTypes ( ForeignRef )
import qualified Language.Haskell.TH as TH (Q)

import qualified AST

-- * Expressions proper
-- ------------------------------------


type
  HsExpr pass = AST.Expr (GHC pass)
  -- ^ A Haskell expression.
pattern
  HsVar ::
    (Located (IdP p)) ->
    HsExpr p
  -- ^ Variable

  -- See Note [Located RdrNames]
pattern
  HsUnboundVar ::
    UnboundVar ->
    HsExpr p
  -- ^ Unbound variable; also used for "holes"
  --   (_ or _x).
  -- Turned from HsVar to HsUnboundVar by the
  --   renamer, when it finds an out-of-scope
  --   variable or hole.
  -- Turned into HsVar by type checker, to support
  --   deferred type errors.
pattern
  HsConLikeOut ::
    ConLike ->
    HsExpr p
   -- ^ After typechecker only; must be different
   -- HsVar for pretty printing
pattern
  HsRecFld ::
    (AmbiguousFieldOcc p) ->
    HsExpr p
  -- ^ Variable pointing to record selector
  -- Not in use after typechecking
pattern
  HsOverLabel ::
    (Maybe (IdP p)) ->
    FastString ->
    HsExpr p
  -- ^ Overloaded label (Note [Overloaded labels] in GHC.OverloadedLabels)
  --   @Just id@ means @RebindableSyntax@ is in use, and gives the id of the
  --   in-scope 'fromLabel'.
  --   NB: Not in use after typechecking
pattern
  HsIPVar ::
    HsIPName ->
    HsExpr p
  -- ^ Implicit parameter (not in use after typechecking)
pattern
  HsOverLit ::
    (HsOverLit p) ->
    HsExpr p
  -- ^ Overloaded literals
pattern
  HsLit ::
    (HsLit p) ->
    HsExpr p
  -- ^ Simple (non-overloaded) literals
pattern
  HsLam ::
    (MatchGroup pass (LHsExpr pass)) ->
    HsExpr pass
  -- ^ Lambda abstraction. Currently always a single match
  --
  -- - 'ApiAnnotation.AnnKeywordId' : 'ApiAnnotation.AnnLam',
  --       'ApiAnnotation.AnnRarrow',

  -- For details on above see note [Api annotations] in ApiAnnotation
pattern
  HsLamCase :: -- ^ Lambda-case
    (MatchGroup p (LHsExpr p)) ->
    HsExpr p
  --
  -- - 'ApiAnnotation.AnnKeywordId' : 'ApiAnnotation.AnnLam',
  --           'ApiAnnotation.AnnCase','ApiAnnotation.AnnOpen',
  --           'ApiAnnotation.AnnClose'

  -- For details on above see note [Api annotations] in ApiAnnotation
pattern
  HsApp ::
    (LHsExpr p) ->
    (LHsExpr p) ->
    HsExpr p
  -- ^ Application
pattern
  HsAppType ::
    (LHsExpr p) ->
    (LHsWcType p) ->
    HsExpr p
  -- ^ Visible type application
  --
  -- Explicit type argument; e.g  f @Int x y
  -- NB: Has wildcards, but no implicit quantification
  --
  -- - 'ApiAnnotation.AnnKeywordId' : 'ApiAnnotation.AnnAt',
pattern
  HsAppTypeOut :: -- just for pretty-printing
    (LHsExpr p) ->
    (LHsWcType GhcRn) ->
    HsExpr p

pattern
  OpApp ::
    (LHsExpr p) ->  -- left operand
    (LHsExpr p) ->  -- operator
    (PostRn p Fixity) -> -- Renamer adds fixity; bottom until then
    (LHsExpr p) ->       -- right operand
    HsExpr p
  -- ^ Operator applications:
  -- NB Bracketed ops such as (+) come out as Vars.
  --
  -- NB We need an expr for the operator in an OpApp/Section since
  -- the typechecker may need to apply the operator to a few types.

pattern
  NegApp ::
    (LHsExpr p) ->
    (SyntaxExpr p) ->
    HsExpr p
  -- ^ Negation operator. Contains the negated expression and the name
  -- of 'negate'
  --
  --  - 'ApiAnnotation.AnnKeywordId' : 'ApiAnnotation.AnnMinus'

  -- For details on above see note [Api annotations] in ApiAnnotation

pattern
  HsPar ::
    (LHsExpr p) ->
    HsExpr p
  -- ^ Parenthesised expr; see Note [Parens in HsSyn]
  --  - 'ApiAnnotation.AnnKeywordId' : 'ApiAnnotation.AnnOpen' @'('@,
  --             'ApiAnnotation.AnnClose' @')'@

  -- For details on above see note [Api annotations] in ApiAnnotation

pattern
  SectionL ::
    (LHsExpr p) -> -- operand; see Note [Sections in HsSyn]
    (LHsExpr p) -> -- operator
    HsExpr p

pattern
  SectionR ::
    (LHsExpr p) -> -- operator; see Note [Sections in HsSyn]
    (LHsExpr p) -> -- operand
    HsExpr p

pattern
  ExplicitTuple ::
    [LHsTupArg p] ->
    Boxity ->
    HsExpr p
  -- ^ Used for explicit tuples and sections thereof
  --
  --  - 'ApiAnnotation.AnnKeywordId' : 'ApiAnnotation.AnnOpen',
  --         'ApiAnnotation.AnnClose'

  -- For details on above see note [Api annotations] in ApiAnnotation

pattern
  ExplicitSum ::
    ConTag ->  --  Alternative (one-based)
    Arity ->   --  Sum arity
    (LHsExpr p) ->
    (PostTc p [Type]) ->  -- the type arguments
    HsExpr p
  -- ^ Used for unboxed sum types
  --
  --  - 'ApiAnnotation.AnnKeywordId' : 'ApiAnnotation.AnnOpen' @'(#'@,
  --          'ApiAnnotation.AnnVbar', 'ApiAnnotation.AnnClose' @'#)'@,
  --
  --  There will be multiple 'ApiAnnotation.AnnVbar', (1 - alternative) before
  --  the expression, (arity - alternative) after it
pattern
  HsCase ::
    (LHsExpr p) ->
    (MatchGroup p (LHsExpr p)) ->
    HsExpr p
  -- ^ - 'ApiAnnotation.AnnKeywordId' : 'ApiAnnotation.AnnCase',
  --       'ApiAnnotation.AnnOf','ApiAnnotation.AnnOpen' @'{'@,
  --       'ApiAnnotation.AnnClose' @'}'@

  -- For details on above see note [Api annotations] in ApiAnnotation
pattern
  HsIf ::
    (Maybe (SyntaxExpr p)) -> -- cond function
                              -- Nothing => use the built-in 'if'
                              -- See Note [Rebindable if]
    (LHsExpr p) ->            --  predicate
    (LHsExpr p) ->            --  then part
    (LHsExpr p) ->            --  else part
    HsExpr p
  -- ^ - 'ApiAnnotation.AnnKeywordId' : 'ApiAnnotation.AnnIf',
  --       'ApiAnnotation.AnnSemi',
  --       'ApiAnnotation.AnnThen','ApiAnnotation.AnnSemi',
  --       'ApiAnnotation.AnnElse',

  -- For details on above see note [Api annotations] in ApiAnnotation
pattern
  HsMultiIf ::
    (PostTc p Type) ->
    [LGRHS p (LHsExpr p)] ->
    HsExpr p
  -- ^ Multi-way if
  --
  -- - 'ApiAnnotation.AnnKeywordId' : 'ApiAnnotation.AnnIf'
  --       'ApiAnnotation.AnnOpen','ApiAnnotation.AnnClose',

  -- For details on above see note [Api annotations] in ApiAnnotation
pattern
  HsLet ::
    (LHsLocalBinds p) ->
    (LHsExpr p) ->
    HsExpr p
  -- ^ let(rec)
  --
  -- - 'ApiAnnotation.AnnKeywordId' : 'ApiAnnotation.AnnLet',
  --       'ApiAnnotation.AnnOpen' @'{'@,
  --       'ApiAnnotation.AnnClose' @'}'@,'ApiAnnotation.AnnIn'

  -- For details on above see note [Api annotations] in ApiAnnotation
pattern
  HsDo ::
    (HsStmtContext Name) ->    -- The parameterisation is unimportant
                               -- because in this context we never use
                               -- the PatGuard or ParStmt variant
    (Located [ExprLStmt p]) -> -- "do":one or more stmts
    (PostTc p Type) ->         -- Type of the whole expression
    HsExpr p
  -- ^ - 'ApiAnnotation.AnnKeywordId' : 'ApiAnnotation.AnnDo',
  --             'ApiAnnotation.AnnOpen', 'ApiAnnotation.AnnSemi',
  --             'ApiAnnotation.AnnVbar',
  --             'ApiAnnotation.AnnClose'

  -- For details on above see note [Api annotations] in ApiAnnotation
pattern
  ExplicitList ::
    (PostTc p Type) ->        -- Gives type of components of list
    (Maybe (SyntaxExpr p)) -> -- For OverloadedLists, the fromListN witness
    [LHsExpr p] ->
    HsExpr p
  -- ^ Syntactic list: [a,b,c,...]
  --
  --  - 'ApiAnnotation.AnnKeywordId' : 'ApiAnnotation.AnnOpen' @'['@,
  --              'ApiAnnotation.AnnClose' @']'@

  -- For details on above see note [Api annotations] in ApiAnnotation
pattern
  ExplicitPArr ::
    (PostTc p Type) -> -- type of elements of the parallel array
    [LHsExpr p] ->
    HsExpr p
  -- ^ Syntactic parallel array: [:e1, ..., en:]
  --
  --  - 'ApiAnnotation.AnnKeywordId' : 'ApiAnnotation.AnnOpen' @'[:'@,
  --              'ApiAnnotation.AnnDotdot','ApiAnnotation.AnnComma',
  --              'ApiAnnotation.AnnVbar'
  --              'ApiAnnotation.AnnClose' @':]'@

  -- For details on above see note [Api annotations] in ApiAnnotation
pattern
  RecordCon ::
    (Located (IdP p)) ->  -- The constructor name;
                          --  not used after type checking
    (PostTc p ConLike) -> -- The data constructor or pattern synonym
    (PostTcExpr) ->       -- Instantiated constructor function
    (HsRecordBinds p) ->  -- The fields
    HsExpr p
  -- ^ Record construction
  --
  --  - 'ApiAnnotation.AnnKeywordId' : 'ApiAnnotation.AnnOpen' @'{'@,
  --         'ApiAnnotation.AnnDotdot','ApiAnnotation.AnnClose' @'}'@

  -- For details on above see note [Api annotations] in ApiAnnotation
pattern
  RecordUpd ::
    (LHsExpr p) ->
    ([LHsRecUpdField p]) ->
    (PostTc p [ConLike]) -> -- Filled in by the type checker to the
                            -- _non-empty_ list of DataCons that have
                            -- all the upd'd fields
    (PostTc p [Type]) ->    -- Argument types of *input* record type
    (PostTc p [Type]) ->    --             and  *output* record type
                            -- The original type can be reconstructed
                            -- with conLikeResTy
    (PostTc p HsWrapper) -> -- See note [Record Update HsWrapper]
    HsExpr p
  -- ^ Record update
  --
  --  - 'ApiAnnotation.AnnKeywordId' : 'ApiAnnotation.AnnOpen' @'{'@,
  --         'ApiAnnotation.AnnDotdot','ApiAnnotation.AnnClose' @'}'@

  -- For details on above see note [Api annotations] in ApiAnnotation
  -- For a type family, the arg types are of the *instance* tycon,
  -- not the family tycon
pattern
  ExprWithTySig ::
    (LHsExpr p) ->
    (LHsSigWcType p) ->
    HsExpr p
  -- ^ Expression with an explicit type signature. @e :: type@
  --
  --  - 'ApiAnnotation.AnnKeywordId' : 'ApiAnnotation.AnnDcolon'

  -- For details on above see note [Api annotations] in ApiAnnotation
pattern
  ExprWithTySigOut :: -- Post typechecking
    (LHsExpr p) ->
    (LHsSigWcType GhcRn) -> -- Retain the signature,
                            -- as HsSigType Name, for
                            -- round-tripping purposes
    HsExpr p

pattern
  ArithSeq ::
    PostTcExpr ->
    (Maybe (SyntaxExpr p)) -> -- For OverloadedLists, the fromList witness
    (ArithSeqInfo p) ->
    HsExpr p
  -- ^ Arithmetic sequence
  --
  --  - 'ApiAnnotation.AnnKeywordId' : 'ApiAnnotation.AnnOpen' @'['@,
  --              'ApiAnnotation.AnnComma','ApiAnnotation.AnnDotdot',
  --              'ApiAnnotation.AnnClose' @']'@

  -- For details on above see note [Api annotations] in ApiAnnotation
pattern
  PArrSeq ::
    PostTcExpr ->
    (ArithSeqInfo p) ->
    HsExpr p
  -- ^ Arithmetic sequence for parallel array
  --
  -- > [:e1..e2:] or [:e1, e2..e3:]
  --
  --  - 'ApiAnnotation.AnnKeywordId' : 'ApiAnnotation.AnnOpen' @'[:'@,
  --              'ApiAnnotation.AnnComma','ApiAnnotation.AnnDotdot',
  --              'ApiAnnotation.AnnVbar',
  --              'ApiAnnotation.AnnClose' @':]'@

  -- For details on above see note [Api annotations] in ApiAnnotation
pattern
  HsSCC ::
    SourceText ->     -- Note [Pragma source text] in BasicTypes
    StringLiteral ->  -- "set cost centre" SCC pragma
    (LHsExpr p) ->    -- expr whose cost is to be measured
    HsExpr p
  -- ^ - 'ApiAnnotation.AnnKeywordId' : 'ApiAnnotation.AnnOpen' @'{-\# SCC'@,
  --             'ApiAnnotation.AnnVal' or 'ApiAnnotation.AnnValStr',
  --              'ApiAnnotation.AnnClose' @'\#-}'@

  -- For details on above see note [Api annotations] in ApiAnnotation
pattern
  HsCoreAnn ::
    SourceText ->     -- Note [Pragma source text] in BasicTypes
    StringLiteral ->  -- hdaume: core annotation
    (LHsExpr p) ->
    HsExpr p
  -- ^ - 'ApiAnnotation.AnnKeywordId' : 'ApiAnnotation.AnnOpen' @'{-\# CORE'@,
  --             'ApiAnnotation.AnnVal', 'ApiAnnotation.AnnClose' @'\#-}'@

  -- For details on above see note [Api annotations] in ApiAnnotation

  -----------------------------------------------------------
  -- MetaHaskell Extensions

pattern
  HsBracket ::
    (HsBracket p) ->
    HsExpr p
  -- ^ - 'ApiAnnotation.AnnKeywordId' : 'ApiAnnotation.AnnOpen',
  --         'ApiAnnotation.AnnOpenE','ApiAnnotation.AnnOpenEQ',
  --         'ApiAnnotation.AnnClose','ApiAnnotation.AnnCloseQ'

  -- For details on above see note [Api annotations] in ApiAnnotation
pattern
  HsRnBracketOut ::      -- See Note [Pending Splices]
    (HsBracket GhcRn) -> -- Output of the renamer is the *original* renamed
                         -- expression, plus
    [PendingRnSplice] -> -- _renamed_ splices to be type checked
    HsExpr p

pattern
  HsTcBracketOut ::
    (HsBracket GhcRn) -> -- Output of the type checker is the *original*
                         -- renamed expression, plus
    [PendingTcSplice] -> -- _typechecked_ splices to be
                         -- pasted back in by the desugarer
    HsExpr p

pattern
  HsSpliceE ::
    (HsSplice p) ->
    HsExpr p
  -- ^ - 'ApiAnnotation.AnnKeywordId' : 'ApiAnnotation.AnnOpen',
  --         'ApiAnnotation.AnnClose'

  -- For details on above see note [Api annotations] in ApiAnnotation

  -----------------------------------------------------------
  -- Arrow notation extension

pattern
  HsProc ::
    (LPat p) ->      -- arrow abstraction, proc
    (LHsCmdTop p) -> -- body of the abstraction
                     -- always has an empty stack
    HsExpr p
  -- ^ @proc@ notation for Arrows
  --
  --  - 'ApiAnnotation.AnnKeywordId' : 'ApiAnnotation.AnnProc',
  --          'ApiAnnotation.AnnRarrow'

  -- For details on above see note [Api annotations] in ApiAnnotation

  ---------------------------------------
  -- static pointers extension
pattern
  HsStatic ::
    (PostRn p NameSet) -> -- Free variables of the body
    (LHsExpr p) ->        -- Body
    HsExpr p
  -- ^ - 'ApiAnnotation.AnnKeywordId' : 'ApiAnnotation.AnnStatic',

  -- For details on above see note [Api annotations] in ApiAnnotation

  ---------------------------------------
  -- The following are commands, not expressions proper
  -- They are only used in the parsing stage and are removed
  --    immediately in parser.RdrHsSyn.checkCommand

pattern
  HsArrApp :: -- Arrow tail, or arrow application (f -< arg)
    (LHsExpr p) ->     -- arrow expression, f
    (LHsExpr p) ->     -- input expression, arg
    (PostTc p Type) -> -- type of the arrow expressions f,
                       -- of the form a t t', where arg :: t
    HsArrAppType ->    -- higher-order (-<<) or first-order (-<)
    Bool ->            -- True => right-to-left (f -< arg)
                       -- False => left-to-right (arg >- f)
    HsExpr p
  -- ^ - 'ApiAnnotation.AnnKeywordId' : 'ApiAnnotation.Annlarrowtail',
  --          'ApiAnnotation.Annrarrowtail','ApiAnnotation.AnnLarrowtail',
  --          'ApiAnnotation.AnnRarrowtail'

  -- For details on above see note [Api annotations] in ApiAnnotation


pattern
  HsArrForm ::         -- Command formation,  (| e cmd1 .. cmdn |)
    (LHsExpr p) ->     -- the operator
                       -- after type-checking, a type abstraction to be
                       -- applied to the type of the local environment tuple
    (Maybe Fixity) ->  -- fixity (filled in by the renamer), for forms that
                       -- were converted from OpApp's by the renamer
    [LHsCmdTop p] ->   -- argument commands
    HsExpr p
  -- ^ - 'ApiAnnotation.AnnKeywordId' : 'ApiAnnotation.AnnOpenB' @'(|'@,
  --         'ApiAnnotation.AnnCloseB' @'|)'@

  -- For details on above see note [Api annotations] in ApiAnnotation
  ---------------------------------------
  -- Haskell program coverage (Hpc) Support

pattern
  HsTick ::
    (Tickish (IdP p)) ->
    (LHsExpr p) ->  -- sub-expression
    HsExpr p

pattern
  HsBinTick ::
    Int -> -- module-local tick number for True
    Int -> -- module-local tick number for False
    (LHsExpr p) -> -- sub-expression
    HsExpr p

pattern
  HsTickPragma ::
    SourceText ->   -- A pragma introduced tick
    (StringLiteral, (Int, Int), (Int, Int)) ->
                    -- Note [Pragma source text] in BasicTypes
                    -- external span for this tick
    ((SourceText, SourceText), (SourceText, SourceText)) ->
        -- Source text for the four integers used in the span.
        -- See note [Pragma source text] in BasicTypes
    (LHsExpr p) ->
    HsExpr p
  -- ^ - 'ApiAnnotation.AnnKeywordId' : 'ApiAnnotation.AnnOpen',
  --       'ApiAnnotation.AnnOpen' @'{-\# GENERATED'@,
  --       'ApiAnnotation.AnnVal','ApiAnnotation.AnnVal',
  --       'ApiAnnotation.AnnColon','ApiAnnotation.AnnVal',
  --       'ApiAnnotation.AnnMinus',
  --       'ApiAnnotation.AnnVal','ApiAnnotation.AnnColon',
  --       'ApiAnnotation.AnnVal',
  --       'ApiAnnotation.AnnClose' @'\#-}'@

  -- For details on above see note [Api annotations] in ApiAnnotation
  ---------------------------------------
  -- These constructors only appear temporarily in the parser.
  -- The renamer translates them into the Right Thing.
pattern
  EWildPat :: -- wildcard
    HsExpr p

pattern
  EAsPat ::
    (Located (IdP p)) -> -- as pattern
    (LHsExpr p) ->
    HsExpr p
  -- ^ - 'ApiAnnotation.AnnKeywordId' : 'ApiAnnotation.AnnAt'

  -- For details on above see note [Api annotations] in ApiAnnotation
pattern
  EViewPat ::
    (LHsExpr p) -> -- view pattern
    (LHsExpr p) ->
    HsExpr p
  -- ^ - 'ApiAnnotation.AnnKeywordId' : 'ApiAnnotation.AnnRarrow'

  -- For details on above see note [Api annotations] in ApiAnnotation

pattern
  ELazyPat ::
    (LHsExpr p) -> -- ~ pattern
    HsExpr p
  -- ^ - 'ApiAnnotation.AnnKeywordId' : 'ApiAnnotation.AnnTilde'

  -- For details on above see note [Api annotations] in ApiAnnotation
  ---------------------------------------
  -- Finally, HsWrap appears only in typechecker output
  -- The contained Expr is *NOT* itself an HsWrap.
  -- See Note [Detecting forced eta expansion] in DsExpr. This invariant
  -- is maintained by HsUtils.mkHsWrap.
pattern
  HsWrap ::
    HsWrapper -> -- TRANSLATION
    (HsExpr p) ->
    HsExpr p


pattern
  HsVar a
    = AST.Var NoFieldExt a
pattern
  HsUnboundVar a
    = AST.NewExpr (NHsUnboundVar a)
pattern
  HsConLikeOut a
    = AST.NewExpr (NHsConLikeOut a)
pattern
  HsRecFld a
    = AST.RecFld NoFieldExt a
pattern
  HsOverLabel a b
    = AST.OverLabel NoFieldExt a b
pattern
  HsIPVar a
    = AST.IPVar NoFieldExt a
pattern
  HsOverLit a
    = AST.OverLitE NoFieldExt a
pattern
  HsLit a
    = AST.Lit NoFieldExt a
pattern
  HsLam a
    = AST.Lam NoFieldExt a
pattern
  HsLamCase a
    = AST.LamCase NoFieldExt a
pattern
  HsApp a b
    = AST.App NoFieldExt a b
pattern
  HsAppType a b
    = AST.AppType NoFieldExt a b
pattern
  HsAppTypeOut a b
    = AST.NewExpr (NHsAppTypeOut a b)
pattern
  OpApp a b c d
    = AST.OpApp c a b d
pattern
  NegApp a b
    = AST.NegApp b a
pattern
  HsPar a
    = AST.Par NoFieldExt a
pattern
  SectionL a b
    = AST.SectionL NoFieldExt a b
pattern
  SectionR a b
    = AST.SectionR NoFieldExt a b
pattern
  ExplicitTuple a b
    = AST.ExplicitTuple NoFieldExt a b
pattern
  ExplicitSum a b c d
    = AST.ExplicitSum d a b c
pattern
  HsCase a b
    = AST.Case NoFieldExt a b
pattern
  HsIf a b c d
    = AST.If a b c d
pattern
  HsMultiIf a b
    = AST.MultiIf a b
pattern
  HsLet a b
    = AST.Let NoFieldExt a b
pattern
  HsDo a b c
    = AST.Do c a b
pattern
  ExplicitList a b c
    = AST.ExplicitList (a, b) c
pattern
  ExplicitPArr a b
    = AST.ExplicitPArr a b
pattern
  RecordCon { rcon_con_name, rcon_con_like, rcon_con_expr, rcon_flds }
    = AST.RecordCon (rcon_con_like, rcon_con_expr) rcon_con_name rcon_flds
pattern
  RecordUpd { rupd_expr, rupd_flds, rupd_cons, rupd_in_tys, rupd_out_tys,
              rupd_wrap }
    = AST.RecordUpd (rupd_cons, rupd_in_tys, rupd_out_tys, rupd_wrap)
                     rupd_expr rupd_flds
pattern
  ExprWithTySig a b
    = AST.ExprWithTySig NoFieldExt a b
pattern
  ExprWithTySigOut a b
    = AST.NewExpr (NExprWithTySigOut a b)
pattern
  ArithSeq a b c
    = AST.ArithSeq (a, b) c
pattern
  PArrSeq a b
    = AST.PArrSeq a b
pattern
  HsSCC a b c
    = AST.SCC NoFieldExt a b c
pattern
  HsCoreAnn a b c
    = AST.CoreAnn NoFieldExt a b c
pattern
  HsBracket a
    = AST.Bracket NoFieldExt a
pattern
  HsRnBracketOut a b
    = AST.NewExpr (NHsRnBracketOut a b)
pattern
  HsTcBracketOut a b
    = AST.NewExpr (NHsTcBracketOut a b)
pattern
  HsSpliceE a
    = AST.SpliceE NoFieldExt a
pattern
  HsProc a b
    = AST.Proc NoFieldExt a b
pattern
  HsStatic a b
    = AST.Static a b
pattern
  HsArrApp a b c d e
    = AST.ArrApp c a b d e
pattern
  HsArrForm a b c
    = AST.ArrForm NoFieldExt a b c
pattern
  HsTick a b
    = AST.NewExpr (NHsTick a b)
pattern
  HsBinTick a b c
    = AST.NewExpr (NHsBinTick a b c)
pattern
  HsTickPragma a b c d
    = AST.TickPragma NoFieldExt a b c d
pattern
  EWildPat
    = AST.EWildPat NoFieldExt
pattern
  EAsPat a b
    = AST.EAsPat NoFieldExt a b
pattern
  EViewPat a b
    = AST.EViewPat NoFieldExt a b
pattern
  ELazyPat a
    = AST.ELazyPat NoFieldExt a
pattern
  HsWrap a b
    =  AST.NewExpr (NHsWrap a b)

{-#
  COMPLETE
    HsVar,
    HsUnboundVar,
    HsConLikeOut,
    HsRecFld,
    HsOverLabel,
    HsIPVar,
    HsOverLit,
    HsLit,
    HsLam,
    HsLamCase,
    HsApp,
    HsAppType,
    HsAppTypeOut,
    OpApp,
    NegApp,
    HsPar,
    SectionL,
    SectionR,
    ExplicitTuple,
    ExplicitSum,
    HsCase,
    HsIf,
    HsMultiIf,
    HsLet,
    HsDo,
    ExplicitList,
    ExplicitPArr,
    RecordCon,
    RecordUpd,
    ExprWithTySig,
    ExprWithTySigOut,
    ArithSeq,
    PArrSeq,
    HsSCC,
    HsCoreAnn,
    HsBracket,
    HsRnBracketOut,
    HsTcBracketOut,
    HsSpliceE,
    HsProc,
    HsStatic,
    HsArrApp,
    HsArrForm,
    HsTick,
    HsBinTick,
    HsTickPragma,
    EWildPat,
    EAsPat,
    EViewPat,
    ELazyPat,
    HsWrap
  #-}

type instance
  AST.XVar            (GHC pass) = NoFieldExt
type instance
  AST.XRecFld         (GHC pass) = NoFieldExt
type instance
  AST.XOverLabel      (GHC pass) = NoFieldExt
type instance
  AST.XIPVar          (GHC pass) = NoFieldExt
type instance
  AST.XOverLitE       (GHC pass) = NoFieldExt
type instance
  AST.XLit            (GHC pass) = NoFieldExt
type instance
  AST.XLam            (GHC pass) = NoFieldExt
type instance
  AST.XLamCase        (GHC pass) = NoFieldExt
type instance
  AST.XApp            (GHC pass) = NoFieldExt
type instance
  AST.XAppType        (GHC pass) = NoFieldExt
type instance
  AST.XOpApp          (GHC pass) = PostRn pass Fixity
type instance
  AST.XNegApp         (GHC pass) = SyntaxExpr pass
type instance
  AST.XPar            (GHC pass) = NoFieldExt
type instance
  AST.XSectionL       (GHC pass) = NoFieldExt
type instance
  AST.XSectionR       (GHC pass) = NoFieldExt
type instance
  AST.XExplicitTuple  (GHC pass) = NoFieldExt
type instance
  AST.XExplicitSum    (GHC pass) = PostTc pass [Type]
type instance
  AST.XCase           (GHC pass) = NoFieldExt
type instance
  AST.XIf             (GHC pass) = Maybe (SyntaxExpr pass)
type instance
  AST.XMultiIf        (GHC pass) = PostTc pass Type
type instance
  AST.XLet            (GHC pass) = NoFieldExt
type instance
  AST.XDo             (GHC pass) = PostTc pass Type
type instance
  AST.XExplicitList   (GHC pass) = (PostTc pass Type, Maybe (SyntaxExpr pass))
type instance
  AST.XExplicitPArr   (GHC pass) = PostTc pass Type
type instance
  AST.XRecordCon      (GHC pass) = (PostTc pass ConLike, PostTcExpr)
type instance
  AST.XRecordUpd      (GHC pass) = (PostTc pass [ConLike], PostTc pass [Type],
                                    PostTc pass [Type], PostTc pass HsWrapper)
type instance
  AST.XExprWithTySig  (GHC pass) = NoFieldExt
type instance
  AST.XArithSeq       (GHC pass) = (PostTcExpr, Maybe (SyntaxExpr pass))
type instance
  AST.XPArrSeq        (GHC pass) = PostTcExpr
type instance
  AST.XSCC            (GHC pass) = NoFieldExt
type instance
  AST.XCoreAnn        (GHC pass) = NoFieldExt
type instance
  AST.XBracket        (GHC pass) = NoFieldExt
type instance
  AST.XSpliceE        (GHC pass) = NoFieldExt
type instance
  AST.XProc           (GHC pass) = NoFieldExt
type instance
  AST.XStatic         (GHC pass) = PostRn pass NameSet
type instance
  AST.XArrApp         (GHC pass) = PostTc pass Type
type instance
  AST.XArrForm        (GHC pass) = NoFieldExt
type instance
  AST.XTickPragma     (GHC pass) = NoFieldExt
type instance
  AST.XEWildPat       (GHC pass) = NoFieldExt
type instance
  AST.XEAsPat         (GHC pass) = NoFieldExt
type instance
  AST.XEViewPat       (GHC pass) = NoFieldExt
type instance
  AST.XELazyPat       (GHC pass) = NoFieldExt
type instance
  AST.XNewExpr        (GHC pass) = NewHsExpr pass

data NewHsExpr pass
  = NHsUnboundVar
      UnboundVar
  | NHsConLikeOut
      ConLike
  | NHsAppTypeOut
      (LHsExpr pass)
      (LHsWcType GhcRn)
  | NExprWithTySigOut
      (LHsExpr pass)
      (LHsSigWcType GhcRn)
  | NHsRnBracketOut
      (HsBracket GhcRn)
      [PendingRnSplice]
  | NHsTcBracketOut
      (HsBracket GhcRn)
      [PendingTcSplice]
  | NHsWrap HsWrapper (HsExpr pass)
  | NHsTick
      (Tickish (IdP pass))
      (LHsExpr pass)
  | NHsBinTick
      Int
      Int
      (LHsExpr pass)

-- | Located Haskell Expression
type
  LHsExpr pass = AST.LExpr (GHC pass)
  -- ^ May have 'ApiAnnotation.AnnKeywordId' : 'ApiAnnotation.AnnComma' when
  --   in a list

  -- For details on above see note [Api annotations] in ApiAnnotation

-------------------------

-- | Post-Type checking Expression
--
-- PostTcExpr is an evidence expression attached to the syntax tree by the
-- type checker (c.f. postTcType).
type PostTcExpr  = HsExpr GhcTc

-- | Post-Type checking Table
--
-- We use a PostTcTable where there are a bunch of pieces of evidence, more
-- than is convenient to keep individually.
type PostTcTable = [(Name, PostTcExpr)]

-- ------------------------------------

-- | Syntax Expression
--
-- SyntaxExpr is like 'PostTcExpr', but it's filled in a little earlier,
-- by the renamer.  It's used for rebindable syntax.
--
-- E.g. @(>>=)@ is filled in before the renamer by the appropriate 'Name' for
--      @(>>=)@, and then instantiated by the type checker with its type args
--      etc
--
-- This should desugar to
--
-- > syn_res_wrap $ syn_expr (syn_arg_wraps[0] arg0)
-- >                         (syn_arg_wraps[1] arg1) ...
--
-- where the actual arguments come from elsewhere in the AST.
-- This could be defined using @PostRn@ and @PostTc@ and such, but it's
-- harder to get it all to work out that way. ('noSyntaxExpr' is hard to
-- write, for example.)
data SyntaxExpr p = SyntaxExpr { syn_expr      :: HsExpr p
                               , syn_arg_wraps :: [HsWrapper]
                               , syn_res_wrap  :: HsWrapper }


-- ------------------------------------

-- | Command Syntax Table (for Arrow syntax)
type CmdSyntaxTable p = [(Name, HsExpr p)]
-- See Note [CmdSyntaxTable]

-- ------------------------------------

-- | An unbound variable; used for treating out-of-scope variables as
-- expression holes
data UnboundVar
  = OutOfScope OccName GlobalRdrEnv  -- ^ An (unqualified) out-of-scope
                                     -- variable, together with the GlobalRdrEnv
                                     -- with respect to which it is unbound

                                     -- See Note [OutOfScope and GlobalRdrEnv]

  | TrueExprHole OccName             -- ^ A "true" expression hole (_ or _x)


-- ------------------------------------

type
  HsTupArg pass = AST.TupArg (GHC pass)
-- ^ Haskell Tuple Argument
pattern
  Present ::
    (LHsExpr pass) ->
    HsTupArg pass
 -- ^ The argument
pattern
  Missing ::
    (PostTc pass Type) ->
    HsTupArg pass
-- ^ The argument is missing, but this is its type

pattern
  Present a
    = AST.Present NoFieldExt a

pattern
  Missing a
    = AST.Missing a

{-#
  COMPLETE
    Present,
    Missing
  #-}

type instance
  AST.XPresent   (GHC pass) = NoFieldExt
type instance
  AST.XMissing   (GHC pass) = PostTc pass Type
type instance
  AST.XNewTupArg (GHC pass) = NoConExt

-- | Located Haskell Tuple Argument
--
-- 'HsTupArg' is used for tuple sections
-- @(,a,)@ is represented by
-- @ExplicitTuple [Missing ty1, Present a, Missing ty3]@
-- Which in turn stands for @(\x:ty1 \y:ty2. (x,a,y))@
type LHsTupArg pass = AST.LTupArg (GHC pass)
-- | - 'ApiAnnotation.AnnKeywordId' : 'ApiAnnotation.AnnComma'

-- For details on above see note [Api annotations] in ApiAnnotation


-- ** Commands (in arrow abstractions)
-- ------------------------------------

type
  HsCmd pass = AST.Cmd (GHC pass)
-- ^ Haskell Command (e.g. a "statement" in an Arrow proc block)

pattern
  HsCmdArrApp ::         -- Arrow tail, or arrow application (f -< arg)
    (LHsExpr pass) ->      -- arrow expression, f
    (LHsExpr pass) ->      -- input expression, arg
    (PostTc pass Type) ->  -- type of the arrow expressions f,
                         -- of the form a t t', where arg :: t
    HsArrAppType ->      -- higher-order (-<<) or first-order (-<)
    Bool ->              -- True => right-to-left (f -< arg)
                         -- False => left-to-right (arg >- f)
    HsCmd pass
  -- ^ - 'ApiAnnotation.AnnKeywordId' : 'ApiAnnotation.Annlarrowtail',
  --          'ApiAnnotation.Annrarrowtail','ApiAnnotation.AnnLarrowtail',
  --          'ApiAnnotation.AnnRarrowtail'

  -- For details on above see note [Api annotations] in ApiAnnotation
pattern
  HsCmdArrForm ::      -- Command formation,  (| e cmd1 .. cmdn |)
    (LHsExpr pass) ->    -- The operator.
                       -- After type-checking, a type abstraction to be
                       -- applied to the type of the local environment tuple
    LexicalFixity ->   -- Whether the operator appeared prefix or infix when
                       -- parsed.
    (Maybe Fixity) ->  -- fixity (filled in by the renamer), for forms that
                       -- were converted from OpApp's by the renamer

    -- TODO: should this be made as an extension

    [LHsCmdTop pass] ->  -- argument commands
    HsCmd pass
  -- ^ - 'ApiAnnotation.AnnKeywordId' : 'ApiAnnotation.AnnOpenB' @'(|'@,
  --         'ApiAnnotation.AnnCloseB' @'|)'@

  -- For details on above see note [Api annotations] in ApiAnnotation
pattern
  HsCmdApp ::
    (LHsCmd pass) ->
    (LHsExpr pass) ->
    HsCmd pass

pattern
  HsCmdLam ::                       -- kappa
    (MatchGroup pass (LHsCmd pass)) ->
    HsCmd pass
  -- ^ - 'ApiAnnotation.AnnKeywordId' : 'ApiAnnotation.AnnLam',
  --       'ApiAnnotation.AnnRarrow',

  -- For details on above see note [Api annotations] in ApiAnnotation
pattern
  HsCmdPar ::      -- parenthesised command
    (LHsCmd pass) ->
    HsCmd pass
  -- ^ - 'ApiAnnotation.AnnKeywordId' : 'ApiAnnotation.AnnOpen' @'('@,
  --             'ApiAnnotation.AnnClose' @')'@

  -- For details on above see note [Api annotations] in ApiAnnotation
pattern
  HsCmdCase ::
    (LHsExpr pass) ->
    (MatchGroup pass (LHsCmd pass)) -> -- bodies are HsCmd's
    HsCmd pass
  -- ^ - 'ApiAnnotation.AnnKeywordId' : 'ApiAnnotation.AnnCase',
  --       'ApiAnnotation.AnnOf','ApiAnnotation.AnnOpen' @'{'@,
  --       'ApiAnnotation.AnnClose' @'}'@

  -- For details on above see note [Api annotations] in ApiAnnotation
pattern
  HsCmdIf ::
    (Maybe (SyntaxExpr pass)) -> -- cond function
    (LHsExpr pass) ->            -- predicate
    (LHsCmd pass) ->             -- then part
    (LHsCmd pass) ->             -- else part
    HsCmd pass
  -- ^ - 'ApiAnnotation.AnnKeywordId' : 'ApiAnnotation.AnnIf',
  --       'ApiAnnotation.AnnSemi',
  --       'ApiAnnotation.AnnThen','ApiAnnotation.AnnSemi',
  --       'ApiAnnotation.AnnElse',

  -- For details on above see note [Api annotations] in ApiAnnotation
pattern
  HsCmdLet ::             -- let(rec)
    (LHsLocalBinds pass) ->
    (LHsCmd pass) ->
    HsCmd pass
  -- ^ - 'ApiAnnotation.AnnKeywordId' : 'ApiAnnotation.AnnLet',
  --       'ApiAnnotation.AnnOpen' @'{'@,
  --       'ApiAnnotation.AnnClose' @'}'@,'ApiAnnotation.AnnIn'

  -- For details on above see note [Api annotations] in ApiAnnotation
pattern
  HsCmdDo ::
    (Located [CmdLStmt pass]) ->
    (PostTc pass Type) ->        -- Type of the whole expression
    HsCmd pass
  -- ^ - 'ApiAnnotation.AnnKeywordId' : 'ApiAnnotation.AnnDo',
  --             'ApiAnnotation.AnnOpen', 'ApiAnnotation.AnnSemi',
  --             'ApiAnnotation.AnnVbar',
  --             'ApiAnnotation.AnnClose'

  -- For details on above see note [Api annotations] in ApiAnnotation
pattern
  HsCmdWrap ::
    HsWrapper ->
    (HsCmd pass) ->  -- If   cmd :: arg1 --> res
                   --      wrap :: arg1 "->" arg2
                   -- Then (HsCmdWrap wrap cmd) :: arg2 --> res
    HsCmd pass

pattern
  HsCmdArrApp a b c d e
    = AST.CmdArrApp c a b d e
pattern
  HsCmdArrForm a b c d
    = AST.CmdArrForm NoFieldExt a b c d
pattern
  HsCmdApp a b
    = AST.CmdApp NoFieldExt a b
pattern
  HsCmdLam a
    = AST.CmdLam NoFieldExt a
pattern
  HsCmdPar a
    = AST.CmdPar NoFieldExt a
pattern
  HsCmdCase a b
    = AST.CmdCase NoFieldExt a b
pattern
  HsCmdIf a b c d
    = AST.CmdIf a b c d
pattern
  HsCmdLet a b
    = AST.CmdLet NoFieldExt a b
pattern
  HsCmdDo a b
    = AST.CmdDo b a
pattern
  HsCmdWrap a b
    = AST.NewCmd (NHsCmdWrap a b)

{-#
  COMPLETE
    HsCmdArrApp,
    HsCmdArrForm,
    HsCmdApp,
    HsCmdLam,
    HsCmdPar,
    HsCmdCase,
    HsCmdIf,
    HsCmdLet,
    HsCmdDo,
    HsCmdWrap
  #-}

type instance
  AST.XCmdArrApp  (GHC pass) = PostTc pass Type
type instance
  AST.XCmdArrForm (GHC pass) = NoFieldExt
type instance
  AST.XCmdApp     (GHC pass) = NoFieldExt
type instance
  AST.XCmdLam     (GHC pass) = NoFieldExt
type instance
  AST.XCmdPar     (GHC pass) = NoFieldExt
type instance
  AST.XCmdCase    (GHC pass) = NoFieldExt
type instance
  AST.XCmdIf      (GHC pass) = Maybe (SyntaxExpr pass)
type instance
  AST.XCmdLet     (GHC pass) = NoFieldExt
type instance
  AST.XCmdDo      (GHC pass) = PostTc pass Type
type instance
  AST.XNewCmd     (GHC pass) = NewHsCmd pass

data NewHsCmd pass
  = NHsCmdWrap
      HsWrapper
      (HsCmd pass)

-- | Located Haskell Command (for arrow syntax)
type
  LHsCmd pass = AST.LCmd (GHC pass)

-- ------------------------------------

type
  HsArrAppType  = AST.ArrAppType
  -- ^ Haskell Array Application Type
pattern
  HsHigherOrderApp ::
    HsArrAppType

pattern
  HsFirstOrderApp ::
    HsArrAppType

pattern
  HsHigherOrderApp
    = AST.HigherOrderApp
pattern
  HsFirstOrderApp
    = AST.FirstOrderApp

{-#
  COMPLETE
    HsHigherOrderApp,
    HsFirstOrderApp
  #-}

-- ------------------------------------

{- | Top-level command, introducing a new arrow.
This may occur inside a proc (where the stack is empty) or as an
argument of a command-forming operator.
-}

type
  HsCmdTop pass = AST.CmdTop (GHC pass)
-- ^ Haskell Top-level Command
pattern
  HsCmdTop ::
    (LHsCmd pass) ->
    (PostTc pass Type) ->    -- Nested tuple of inputs on the command's stack
    (PostTc pass Type) ->    -- return type of the command
    (CmdSyntaxTable pass) -> -- See Note [CmdSyntaxTable]
    HsCmdTop pass

pattern
  HsCmdTop a b c d
    = AST.CmdTop (b, c, d) a

{-#
  COMPLETE
    HsCmdTop
  #-}

type instance
  AST.XCmdTop    (GHC pass) = ( PostTc pass Type
                              , PostTc pass Type
                              , CmdSyntaxTable pass
                              )
type instance
  AST.XNewCmdTop (GHC pass) = NoConExt

-- | Located Haskell Top-level Command
type LHsCmdTop pass = AST.LCmdTop (GHC pass)


-- ** Record binds
-- ------------------------------------

-- | Haskell Record Bindings
type HsRecordBinds pass = AST.RecordBinds (GHC pass)

-- ** @Match@, @GRHSs@, and @GRHS@ datatype
-- ------------------------------------

-- @Match@es are sets of pattern bindings and right hand sides for
-- functions, patterns or case branches. For example, if a function @g@
-- is defined as:
-- \begin{verbatim}
-- g (x,y) = y
-- g ((x:ys),y) = y+1,
-- \end{verbatim}
-- then \tr{g} has two @Match@es: @(x,y) = y@ and @((x:ys),y) = y+1@.
--
-- It is always the case that each element of an @[Match]@ list has the
-- same number of @pats@s inside it.  This corresponds to saying that
-- a function defined by pattern matching must have the same number of
-- patterns in each equation.

type
  MatchGroup pass body = AST.MatchGroup (GHC pass) body
pattern
  MG ::
    (Located [LMatch pass body]) -> -- The alternatives
    ([PostTc pass Type]) ->         -- Types of the arguments, t1..tn
    (PostTc pass Type) ->           -- Type of the result, tr
    (Origin) ->
    MatchGroup pass body

   -- The type is the type of the entire group
   --      t1 -> ... -> tn -> tr
   -- where there are n patterns

pattern
  MG { mg_alts, mg_arg_tys, mg_res_ty, mg_origin }
    = AST.MG (mg_arg_tys, mg_res_ty) mg_alts mg_origin

{-#
  COMPLETE
    MG
  #-}

type instance
  AST.XMG            (GHC pass) body = ( [PostTc pass Type]
                                       , PostTc pass Type
                                       )
type instance
  AST.XNewMatchGroup (GHC pass) body = NoConExt

type
  LMatchGroup pass body = AST.LMatchGroup (GHC pass) body

-- ------------------------------------

type
  Match pass body = AST.Match (GHC pass) body
pattern
  Match ::
    (HsMatchContext (NameOrRdrName (IdP pass))) -> -- See note [m_ctxt in Match]
    [LPat pass] ->               -- The patterns
    (Maybe (LHsType pass)) ->    -- A type signature for the result of the match
                                 -- Nothing after typechecking
                                 -- NB: No longer supported
    (GRHSs pass body) ->
    Match pass body

pattern
  Match { m_ctxt, m_pats, m_type, m_grhss }
    = AST.Match NoFieldExt m_ctxt m_pats m_type m_grhss

{-#
  COMPLETE
    Match
  #-}

type instance
  AST.XMatch    (GHC pass) body = NoFieldExt
type instance
  AST.XNewMatch (GHC pass) body = NoConExt

-- | Located Match
type
  LMatch pass body = AST.LMatch (GHC pass) body
  -- ^ May have 'ApiAnnotation.AnnKeywordId' : 'ApiAnnotation.AnnSemi' when in a
  --   list

-- ------------------------------------

{-
-- | Guarded Right-Hand Sides
--
-- GRHSs are used both for pattern bindings and for Matches
--
--  - 'ApiAnnotation.AnnKeywordId' : 'ApiAnnotation.AnnVbar',
--        'ApiAnnotation.AnnEqual','ApiAnnotation.AnnWhere',
--        'ApiAnnotation.AnnOpen','ApiAnnotation.AnnClose'
--        'ApiAnnotation.AnnRarrow','ApiAnnotation.AnnSemi'

-- For details on above see note [Api annotations] in ApiAnnotation

-}
type
  GRHSs pass body = AST.GRHSs (GHC pass) body
pattern
  GRHSs ::
    [LGRHS pass body]    -> -- ^ Guarded RHSs
    (LHsLocalBinds pass) -> -- ^ The where clause
    GRHSs pass body

pattern
  GRHSs { grhssGRHSs, grhssLocalBinds }
    = AST.GRHSs NoFieldExt grhssGRHSs grhssLocalBinds

{-#
  COMPLETE
    GRHSs
  #-}

type instance
  AST.XGRHSs    (GHC pass) body = NoFieldExt
type instance
  AST.XNewGRHSs (GHC pass) body = NoConExt

type
  LGRHSs pass body = AST.LGRHSs (GHC pass) body


-- ------------------------------------

type
  GRHS pass body = AST.GRHS (GHC pass) body
  -- ^ Guarded Right Hand Side.
pattern
  GRHS ::
    [GuardLStmt pass] -> -- Guards
    body ->              -- Right hand side
    GRHS pass body

pattern
  GRHS a b
    = AST.GRHS NoFieldExt a b

{-#
  COMPLETE
    GRHS
  #-}

type instance
  AST.XGRHS    (GHC pass) body = NoFieldExt
type instance
  AST.XNewGRHS (GHC pass) body = NoConExt

-- | Located Guarded Right-Hand Side
type
  LGRHS pass body = AST.LGRHS (GHC pass) body

-- ** Do stmts and list comprehensions
-- ------------------------------------

-- | Located @do@ block Statement
type LStmt pass body = AST.LStmt (GHC pass) body

-- | @do@ block Statement
type Stmt pass body = AST.Stmt (GHC pass) body

-- | Command Located Statement
type CmdLStmt pass = AST.CmdLStmt (GHC pass)

-- TODO: maybe rename above to LCmdLStmt

-- | Command Statement
type CmdStmt pass = AST.CmdStmt (GHC pass)

-- | Expression Located Statement
type ExprLStmt pass = AST.ExprLStmt (GHC pass)

-- | Expression Statement
type ExprStmt pass = AST.ExprStmt (GHC pass)

-- | Guard Located Statement
type GuardLStmt pass = AST.GuardLStmt (GHC pass)

-- | Guard Statement
type GuardStmt pass = AST.GuardStmt (GHC pass)

-- | Ghci Located Statement
type GhciLStmt pass = AST.GhciLStmt (GHC pass)

-- | Ghci Statement
type GhciStmt pass = AST.GhciStmt (GHC pass)

-- ------------------------------------

-- The SyntaxExprs in here are used *only* for do-notation and monad
-- comprehensions, which have rebindable syntax. Otherwise they are unused.
-- | API Annotations when in qualifier lists or guards
--  - 'ApiAnnotation.AnnKeywordId' : 'ApiAnnotation.AnnVbar',
--         'ApiAnnotation.AnnComma','ApiAnnotation.AnnThen',
--         'ApiAnnotation.AnnBy','ApiAnnotation.AnnBy',
--         'ApiAnnotation.AnnGroup','ApiAnnotation.AnnUsing'

-- For details on above see note [Api annotations] in ApiAnnotation
type
  StmtLR pass pass' body = AST.StmtLR (GHC pass) (GHC pass') body
  -- body should always be (LHs**** idR)
pattern
  LastStmt ::
    body -> -- Always the last Stmt in ListComp, MonadComp, PArrComp,
            -- and (after the renamer) DoExpr, MDoExpr
            -- Not used for GhciStmtCtxt, PatGuard, which scope over other stuff
    Bool -> -- True <=> return was stripped by ApplicativeDo
    (SyntaxExpr pass') ->    -- The return operator, used only for
                             -- MonadComp For ListComp, PArrComp, we
                             -- use the baked-in 'return' For DoExpr,
                             -- MDoExpr, we don't apply a 'return' at
                             -- all See Note [Monad Comprehensions] |
                             -- - 'ApiAnnotation.AnnKeywordId' :
                             -- 'ApiAnnotation.AnnLarrow'
    StmtLR pass pass' body
  -- For details on above see note [Api annotations] in ApiAnnotation
pattern
  BindStmt ::
    (LPat pass) ->
    body ->
    (SyntaxExpr pass') ->  -- The (>>=) operator; see Note [The type of bind in Stmts]
    (SyntaxExpr pass') ->  -- The fail operator
                           -- The fail operator is noSyntaxExpr
                           -- if the pattern match can't fail
    (PostTc pass' Type) ->  -- result type of the function passed to bind;
                            -- that is, S in (>>=) :: Q -> (R -> S) -> T
    StmtLR pass pass' body

pattern
  ApplicativeStmt ::
    [(SyntaxExpr pass', ApplicativeArg pass pass')] ->
          -- [(<$>, e1), (<*>, e2), ..., (<*>, en)]
    (Maybe (SyntaxExpr pass')) ->  -- 'join', if necessary
    (PostTc pass' Type) ->         -- Type of the body
    StmtLR pass pass' body
  -- ^ 'ApplicativeStmt' represents an applicative expression built with
  -- <$> and <*>.  It is generated by the renamer, and is desugared into the
  -- appropriate applicative expression by the desugarer, but it is intended
  -- to be invisible in error messages.
  --
  -- For full details, see Note [ApplicativeDo] in RnExpr
  --
pattern
  BodyStmt ::               -- See Note [BodyStmt]
    body ->
    (SyntaxExpr pass') ->   -- The (>>) operator
    (SyntaxExpr pass') ->   -- The `guard` operator; used only in MonadComp
                            -- See notes [Monad Comprehensions]
    (PostTc pass' Type) ->  -- Element type of the RHS (used for arrows)
    StmtLR pass pass' body

pattern
  LetStmt ::
    (LHsLocalBindsLR pass pass') ->
    StmtLR pass pass' body
  -- ^ - 'ApiAnnotation.AnnKeywordId' : 'ApiAnnotation.AnnLet'
  --          'ApiAnnotation.AnnOpen' @'{'@,'ApiAnnotation.AnnClose' @'}'@,

  -- For details on above see note [Api annotations] in ApiAnnotation
pattern
  ParStmt ::   -- ParStmts only occur in a list/monad comprehension
    [ParStmtBlock pass pass'] ->
    (HsExpr pass') ->            -- Polymorphic `mzip` for monad comprehensions
    (SyntaxExpr pass') ->        -- The `>>=` operator
                                 -- See notes [Monad Comprehensions]
    (PostTc pass' Type) ->       -- S in (>>=) :: Q -> (R -> S) -> T
                                 -- After renaming, the ids are the binders
                                 -- bound by the stmts and used after themp
    StmtLR pass pass' body

pattern
  TransStmt ::
    (TransForm) ->
    ([ExprLStmt pass]) -> -- Stmts to the *left* of the 'group'
                          -- which generates the tuples to be grouped
    ([(IdP pass', IdP pass')]) -> -- See Note [TransStmt binder map]
    (LHsExpr pass') ->
    (Maybe (LHsExpr pass')) ->
                           -- "by e" (optional)
                           -- Invariant:
                           --   if trS_form = GroupBy, then grp_by = Just e
    (SyntaxExpr pass') ->  -- The monomorphic 'return' function for
                           -- the inner monad comprehensions
    (SyntaxExpr pass') ->  -- The '(>>=)' operator
    (PostTc pass' Type) -> -- R in (>>=) :: Q -> (R -> S) -> T
    (HsExpr pass') ->      -- The polymorphic 'fmap' function for desugaring
                           -- Only for 'group' forms
                           -- Just a simple HsExpr, because it's
                           -- too polymorphic for tcSyntaxOp
                           -- See Note [Monad Comprehensions]
    StmtLR pass pass' body

pattern
  RecStmt ::
    ([LStmtLR pass pass' body]) ->
      -- The next two fields are only valid after renaming
    ([IdP pass']) ->
        -- The ids are a subset of the variables bound by the
        -- stmts that are used in stmts that follow the RecStmt
    ([IdP pass']) ->
        -- Ditto, but these variables are the "recursive" ones,
        -- that are used before they are bound in the stmts of
        -- the RecStmt.
        -- An Id can be in both groups
        -- Both sets of Ids are (now) treated monomorphically
        -- See Note [How RecStmt works] for why they are separate

        -- Rebindable syntax
    (SyntaxExpr pass') ->  -- The bind function
    (SyntaxExpr pass') ->  -- The return function
    (SyntaxExpr pass') ->  -- The mfix function
    (PostTc pass' Type) -> -- S in (>>=) :: Q -> (R -> S) -> T

        -- These fields are only valid after typechecking
    ([PostTcExpr]) ->      -- (only used in the arrow version)
    ([PostTcExpr]) ->      -- These expressions correspond 1-to-1
                           -- with recS_later_ids and recS_rec_ids,
                           -- and are the expressions that should be
                           -- returned by the recursion.
                           -- They may not quite be the Ids themselves,
                           -- because the Id may be *polymorphic*, but
                           -- the returned thing has to be *monomorphic*,
                           -- so they may be type applications
    (PostTc pass' Type) -> -- The type of
                           -- do { stmts; return (a,b,c) }
                           -- With rebindable syntax the type might not
                           -- be quite as simple as (m (tya, tyb, tyc)).
    StmtLR pass pass' body
  -- Recursive statement (see Note [How RecStmt works] below)
  -- ^| - 'ApiAnnotation.AnnKeywordId' : 'ApiAnnotation.AnnRec'

  -- For details on above see note [Api annotations] in ApiAnnotation
pattern
  LastStmt a b c
    = AST.LastStmt c a b
pattern
  BindStmt a b c d e
    = AST.BindStmt (c, d, e) a b
pattern
  ApplicativeStmt a b c
    = AST.NewStmtLR (NApplicativeStmt a b c)
pattern
  BodyStmt a b c d
    = AST.BodyStmt (b, c, d) a
pattern
  LetStmt a
    = AST.LetStmt NoFieldExt a
pattern
  ParStmt a b c d
    = AST.ParStmt (c, d) a b
pattern
  TransStmt { trS_form
            , trS_stmts
            , trS_bndrs
            , trS_using
            , trS_by
            , trS_ret
            , trS_bind
            , trS_bind_arg_ty
            , trS_fmap
            }
    = AST.TransStmt (trS_ret, trS_bind, trS_bind_arg_ty)
                    trS_form trS_stmts trS_bndrs trS_using trS_by trS_fmap
pattern
  RecStmt
     { recS_stmts
     , recS_later_ids
     , recS_rec_ids
     , recS_bind_fn
     , recS_ret_fn
     , recS_mfix_fn
     , recS_bind_ty
     , recS_later_rets
     , recS_rec_rets
     , recS_ret_ty
     }
    = AST.RecStmt (recS_bind_fn, recS_ret_fn, recS_mfix_fn, recS_bind_ty,
                   recS_later_rets, recS_rec_rets, recS_ret_ty)
                  recS_stmts recS_later_ids recS_rec_ids

{-#
  COMPLETE
    LastStmt,
    BindStmt,
    ApplicativeStmt,
    BodyStmt,
    LetStmt,
    ParStmt,
    TransStmt,
    RecStmt
  #-}

type instance
  AST.XLastStmt        (GHC pass) (GHC pass') body = SyntaxExpr pass'
type instance
  AST.XBindStmt        (GHC pass) (GHC pass') body = ( SyntaxExpr pass'
                                                     , SyntaxExpr pass'
                                                     , PostTc pass' Type
                                                     )
type instance
  AST.XBodyStmt        (GHC pass) (GHC pass') body = ( SyntaxExpr pass'
                                                     , SyntaxExpr pass'
                                                     , PostTc pass' Type
                                                     )
type instance
  AST.XLetStmt         (GHC pass) (GHC pass') body = NoFieldExt
type instance
  AST.XParStmt         (GHC pass) (GHC pass') body = ( SyntaxExpr pass'
                                                     , PostTc pass' Type)
type instance
  AST.XTransStmt       (GHC pass) (GHC pass') body = ( SyntaxExpr pass'
                                                     , SyntaxExpr pass'
                                                     , PostTc pass' Type
                                                     )
type instance
  AST.XRecStmt         (GHC pass) (GHC pass') body = ( SyntaxExpr pass'
                                                     , SyntaxExpr pass'
                                                     , SyntaxExpr pass'
                                                     , PostTc pass' Type
                                                     , [PostTcExpr]
                                                     , [PostTcExpr]
                                                     , PostTc pass' Type
                                                     )
type instance
  AST.XNewStmtLR       (GHC pass) (GHC pass') body = NewStmtLR pass pass' body

data NewStmtLR pass pass' body
  = NApplicativeStmt
      [(SyntaxExpr pass', ApplicativeArg pass pass')]
      (Maybe (SyntaxExpr pass'))
      (PostTc pass' Type)

type
  LStmtLR pass pass' body = AST.LStmtLR (GHC pass) (GHC pass') body

-- ------------------------------------

type
  TransForm  = AST.TransForm
               -- The 'f' below is the 'using' function, 'e' is the by function
pattern
  ThenForm  :: -- then f or then f by e (depending on trS_by)
    TransForm

pattern
  GroupForm :: -- then group using f or then group by e using f
               -- (depending on trS_by)
    TransForm

pattern
  ThenForm
    = AST.ThenForm
pattern
  GroupForm
    = AST.GroupForm

{-#
  COMPLETE
    ThenForm,
    GroupForm
  #-}

-- ------------------------------------

type
  ParStmtBlock pass pass' = AST.ParStmtBlock (GHC pass) (GHC pass')
  -- ^ Parenthesised Statement Block
pattern
  ParStmtBlock ::
    [ExprLStmt pass] ->
    [IdP pass'] ->        -- The variables to be returned
    (SyntaxExpr pass') -> -- The return operator
    ParStmtBlock pass pass'

pattern
  ParStmtBlock a b c
    = AST.ParStmtBlock c a b

{-#
  COMPLETE
    ParStmtBlock
  #-}

type instance
  AST.XParStmtBlock    (GHC pass) (GHC pass') = SyntaxExpr pass'
type instance
  AST.XNewParStmtBlock (GHC pass) (GHC pass') = NoConExt

type
  LParStmtBlock pass pass' = AST.LParStmtBlock (GHC pass) (GHC pass')

-- ------------------------------------

-- | Applicative Argument
data ApplicativeArg idL idR
  = ApplicativeArgOne            -- pat <- expr (pat must be irrefutable)
      (LPat idL)
      (LHsExpr idL)
  | ApplicativeArgMany           -- do { stmts; return vars }
      [ExprLStmt idL]            -- stmts
      (HsExpr idL)               -- return (v1,..,vn), or just (v1,..,vn)
      (LPat idL)                 -- (v1,...,vn)


-- **  Template Haskell quotation brackets
-- ------------------------------------

type
  HsSplice pass = AST.Splice (GHC pass)
  -- ^ Haskell Splice
pattern
  HsTypedSplice ::        --  $$z  or $$(f 4)
    SpliceDecoration ->   -- Whether $$( ) variant found, for pretty printing
    (IdP pass) ->         -- A unique name to identify this splice point
    (LHsExpr pass) ->     -- See Note [Pending Splices]
    HsSplice pass

pattern
  HsUntypedSplice ::      --  $z  or $(f 4)
    SpliceDecoration ->   -- Whether $( ) variant found, for pretty printing
    (IdP pass) ->           -- A unique name to identify this splice point
    (LHsExpr pass) ->       -- See Note [Pending Splices]
    HsSplice pass

pattern
  HsQuasiQuote ::         -- See Note [Quasi-quote overview] in TcSplice
    (IdP pass) ->           -- Splice point
    (IdP pass) ->           -- Quoter
    SrcSpan ->            -- The span of the enclosed string
    FastString ->         -- The enclosed string
    HsSplice pass

pattern
  HsSpliced ::  -- See Note [Delaying modFinalizers in untyped splices] in
                -- RnSplice.
                -- This is the result of splicing a splice. It is produced by
                -- the renamer and consumed by the typechecker. It lives only
                -- between the two.
  ThModFinalizers ->
  -- TH finalizers produced by the splice.
      (HsSplicedThing pass) -> -- The result of splicing
    HsSplice pass

pattern
  HsTypedSplice a b c
    = AST.TypedSplice NoFieldExt a b c
pattern
  HsUntypedSplice a b c
    = AST.UntypedSplice NoFieldExt a b c
pattern
  HsQuasiQuote a b c d
    = AST.QuasiQuote NoFieldExt a b c d
pattern
  HsSpliced a b
    = AST.NewSplice (NHsSpliced a b)

{-#
  COMPLETE
    HsTypedSplice,
    HsUntypedSplice,
    HsQuasiQuote,
    HsSpliced
  #-}

type instance
  AST.XTypedSplice   (GHC pass) = NoFieldExt
type instance
  AST.XUntypedSplice (GHC pass) = NoFieldExt
type instance
  AST.XQuasiQuote    (GHC pass) = NoFieldExt
type instance
  AST.XNewSplice     (GHC pass) = NewHsSplice pass

data NewHsSplice pass
  = NHsSpliced
      ThModFinalizers
      (HsSplicedThing pass)

-- ------------------------------------

type
  SpliceDecoration = AST.SpliceDecoration
pattern
  HasParens ::
    SpliceDecoration
  -- ^ $( splice ) or $$( splice )
pattern
  HasDollar ::
    SpliceDecoration
  -- ^ $splice or $$splice
pattern
  NoParens ::
    SpliceDecoration
  -- ^ bare splice
pattern
  HasParens
    = AST.HasParens
pattern
  HasDollar
    = AST.HasDollar
pattern
  NoParens
    = AST.NoParens

{-#
  COMPLETE
    HasParens,
    HasDollar,
    NoParens
  #-}

-- ------------------------------------

-- | Finalizers produced by a splice with
-- 'Language.Haskell.TH.Syntax.addModFinalizer'
--
-- See Note [Delaying modFinalizers in untyped splices] in RnSplice. For how
-- this is used.
--
newtype ThModFinalizers = ThModFinalizers [ForeignRef (TH.Q ())]

-- | Haskell Spliced Thing
--
-- Values that can result from running a splice.
data HsSplicedThing id
    = HsSplicedExpr (HsExpr id) -- ^ Haskell Spliced Expression
    | HsSplicedTy   (HsType id) -- ^ Haskell Spliced Type
    | HsSplicedPat  (Pat id)    -- ^ Haskell Spliced Pattern

-- See Note [Pending Splices]
type SplicePointName = Name

-- | Pending Renamer Splice
data PendingRnSplice
  -- AZ:TODO: The hard-coded GhcRn feels wrong. How to force the PostRn?
  = PendingRnSplice UntypedSpliceFlavour SplicePointName (LHsExpr GhcRn)

data UntypedSpliceFlavour
  = UntypedExpSplice
  | UntypedPatSplice
  | UntypedTypeSplice
  | UntypedDeclSplice

-- | Pending Type-checker Splice
data PendingTcSplice
  -- AZ:TODO: The hard-coded GhcTc feels wrong. How to force the PostTc?
  = PendingTcSplice SplicePointName (LHsExpr GhcTc)

-- ------------------------------------

type
  HsBracket pass = AST.Bracket (GHC pass)
  -- ^ Haskell Bracket
pattern
  ExpBr ::
    (LHsExpr pass) ->
    HsBracket pass
  -- ^ [|  expr  |]
pattern
  PatBr ::
    (LPat pass) ->
    HsBracket pass
  -- ^ [p| pat   |]
pattern
  DecBrL ::
    [LHsDecl pass] ->
    HsBracket pass
  -- ^ [d| decls |]; result of parser
pattern
  DecBrG ::
    (HsGroup pass) ->
    HsBracket pass
  -- ^ [d| decls |]; result of renamer
pattern
  TypBr ::
    (LHsType pass) ->
    HsBracket pass
  -- ^ [t| type  |]
pattern
  VarBr ::
    Bool ->
    (IdP pass) ->
    HsBracket pass
  -- ^ True: 'x, False: ''T
  -- (The Bool flag is used only in pprHsBracket)
pattern
  TExpBr ::
    (LHsExpr pass) ->
    HsBracket pass
  -- ^ [||  expr  ||]

pattern
  ExpBr a
    = AST.ExpBr NoFieldExt a
pattern
  PatBr a
    = AST.PatBr NoFieldExt a
pattern
  DecBrL a
    = AST.NewBracket (NDecBrL a)
      -- todo: change once Decl is ready
      -- AST.DecBrL NoFieldExt a
pattern
  DecBrG a
    = AST.NewBracket (NDecBrG a)
pattern
  TypBr a
    = AST.TypBr NoFieldExt a
pattern
  VarBr a b
    = AST.VarBr NoFieldExt a b
pattern
  TExpBr a
    = AST.TExpBr NoFieldExt a

{-#
  COMPLETE
    ExpBr,
    PatBr,
    DecBrL,
    DecBrG,
    TypBr,
    VarBr,
    TExpBr
  #-}

type instance
  AST.XExpBr        (GHC pass) = NoFieldExt
type instance
  AST.XPatBr        (GHC pass) = NoFieldExt
-- type instance
--   AST.XDecBrL       (GHC pass) = NoFieldExt

type instance
  AST.XTypBr        (GHC pass) = NoFieldExt
type instance
  AST.XVarBr        (GHC pass) = NoFieldExt
type instance
  AST.XTExpBr       (GHC pass) = NoFieldExt
type instance
  AST.XNewBracket   (GHC pass) = NewHsBracket pass

data NewHsBracket pass
  = NDecBrG (HsGroup pass)
  | NDecBrL [LHsDecl pass]

-- ** Enumerations and list comprehensions
-- ------------------------------------

type
  ArithSeqInfo pass = AST.ArithSeqInfo (GHC pass)
pattern
  From ::
    (LHsExpr pass) ->
    ArithSeqInfo pass

pattern
  FromThen ::
    (LHsExpr pass) ->
    (LHsExpr pass) ->
    ArithSeqInfo pass

pattern
  FromTo ::
    (LHsExpr pass) ->
    (LHsExpr pass) ->
    ArithSeqInfo pass

pattern
  FromThenTo ::
    (LHsExpr pass) ->
    (LHsExpr pass) ->
    (LHsExpr pass) ->
    ArithSeqInfo pass

pattern
  From a
    = AST.From a
pattern
  FromThen a b
    = AST.FromThen a b
pattern
  FromTo a b
    = AST.FromTo a b
pattern
  FromThenTo a b c
    = AST.FromThenTo a b c

{-#
  COMPLETE
    From,
    FromThen,
    FromTo,
    FromThenTo
  #-}

-- ** HsMatchCtxt
-- ------------------------------------

type
  HsMatchContext id = AST.MatchContext id
  -- ^ Haskell Match Context
  --
  -- Context of a pattern match. This is more subtle than it would seem. See Note
  -- [Varieties of pattern matches].
pattern
  FunRhs ::
    (Located id) ->    -- ^ function binder of @f@
    (LexicalFixity) -> -- ^ fixing of @f@
    (SrcStrictness) -> -- ^ was the pattern banged? See
                       -- Note [Varieties of binding pattern matches]
    HsMatchContext id
  -- ^A pattern matching on an argument of a function binding
pattern
  LambdaExpr ::
    HsMatchContext id
  -- ^Patterns of a lambda
pattern
  CaseAlt ::
    HsMatchContext id
  -- ^Patterns and guards on a case alternative
pattern
  IfAlt ::
    HsMatchContext id
  -- ^Guards of a multi-way if alternative
pattern
  ProcExpr ::
    HsMatchContext id
  -- ^Patterns of a proc
pattern
  PatBindRhs ::
    HsMatchContext id
  -- ^A pattern binding  eg [y] <- e = e
pattern
  RecUpd ::
    HsMatchContext id
  -- ^Record update [used only in DsExpr to
  --    tell matchWrapper what sort of
  --    runtime error message to generate]
pattern
  StmtCtxt ::
    (HsStmtContext id) ->
    HsMatchContext id
  -- ^Pattern of a do-stmt, list comprehension,
  -- pattern guard, etc
pattern
  ThPatSplice ::
    HsMatchContext id
  -- ^A Template Haskell pattern splice
pattern
  ThPatQuote ::
    HsMatchContext id
  -- ^A Template Haskell pattern quotation [p| (a,b) |]
pattern
  PatSyn ::
    HsMatchContext id
  -- ^A pattern synonym declaration

pattern
  FunRhs { mc_fun, mc_fixity, mc_strictness }
    = AST.FunRhs mc_fun mc_fixity mc_strictness
pattern
  LambdaExpr
    = AST.LambdaExpr
pattern
  CaseAlt
    = AST.CaseAlt
pattern
  IfAlt
    = AST.IfAlt
pattern
  ProcExpr
    = AST.ProcExpr
pattern
  PatBindRhs
    = AST.PatBindRhs
pattern
  RecUpd
    = AST.RecUpd
pattern
  StmtCtxt a
    = AST.StmtCtxt a
pattern
  ThPatSplice
    = AST.ThPatSplice
pattern
  ThPatQuote
    = AST.ThPatQuote
pattern
  PatSyn
    = AST.PatSyn

{-#
  COMPLETE
    FunRhs,
    LambdaExpr,
    CaseAlt,
    IfAlt,
    ProcExpr,
    PatBindRhs,
    RecUpd,
    StmtCtxt,
    ThPatSplice,
    ThPatQuote,
    PatSyn
  #-}

-- ------------------------------------

type
  HsStmtContext id = AST.StmtContext id
  -- ^ Haskell Statement Context. It expects to be parameterised with one of
  -- 'RdrName', 'Name' or 'Id'
pattern
  ListComp ::
    HsStmtContext id

pattern
  MonadComp ::
    HsStmtContext id

pattern
  PArrComp ::
    HsStmtContext id
  -- ^Parallel array comprehension
pattern
  DoExpr ::
    HsStmtContext id
  -- ^do { ... }
pattern
  MDoExpr ::
    HsStmtContext id
  -- ^mdo { ... }  ie recursive do-expression
pattern
  ArrowExpr ::
    HsStmtContext id
  -- ^do-notation in an arrow-command contex
pattern
  GhciStmtCtxt ::
    HsStmtContext id
  -- ^A command-line Stmt in GHCi pat <- rhs
pattern
  PatGuard ::
    (HsMatchContext id) ->
    HsStmtContext id
  -- ^Pattern guard for specified thing
pattern
  ParStmtCtxt ::
    (HsStmtContext id) ->
    HsStmtContext id
  -- ^A branch of a parallel stmt
pattern
  TransStmtCtxt ::
    (HsStmtContext id) ->
    HsStmtContext id
  -- ^A branch of a transform stm

pattern
  ListComp
    = AST.ListComp
pattern
  MonadComp
    = AST.MonadComp
pattern
  PArrComp
    = AST.PArrComp
pattern
  DoExpr
    = AST.DoExpr
pattern
  MDoExpr
    = AST.MDoExpr
pattern
  ArrowExpr
    = AST.ArrowExpr
pattern
  GhciStmtCtxt
    = AST.GhciStmtCtxt
pattern
  PatGuard a
    = AST.PatGuard a
pattern
  ParStmtCtxt a
    = AST.ParStmtCtxt a
pattern
  TransStmtCtxt a
    = AST.TransStmtCtxt a

{-#
  COMPLETE
    ListComp,
    MonadComp,
    PArrComp,
    DoExpr,
    MDoExpr,
    ArrowExpr,
    GhciStmtCtxt,
    PatGuard,
    ParStmtCtxt,
    TransStmtCtxt
  #-}

-- -----------------------------------------------------------------------------
-- * Utilities
-- -----------------------------------------------------------------------------

deriving instance
  (DataId pass) => Data (NewHsExpr pass)

deriving instance
  (DataId pass) => Data (NewHsCmd pass)

deriving instance
  (DataId pass, DataId pass', Data body) => Data (NewStmtLR pass pass' body)

deriving instance
  (DataId pass) => Data (NewHsSplice pass)

deriving instance
  (DataId pass) => Data (NewHsBracket pass)

deriving instance
  (DataId pass) => Data (SyntaxExpr pass)

deriving instance
  Data UnboundVar

deriving instance
  (DataId p) => Data (HsExpr p)

deriving instance
  (DataId id) => Data (HsTupArg id)

deriving instance
  (DataId id) => Data (HsCmd id)

deriving instance
  Data HsArrAppType

deriving instance
  (DataId p) => Data (HsCmdTop p)

deriving instance
  (Data body,DataId p) => Data (MatchGroup p body)

deriving instance
  (Data body,DataId p) => Data (Match p body)

deriving instance
  (Data body,DataId id) => Data (GRHS id body)

deriving instance
  (Data body,DataId p) => Data (GRHSs p body)

deriving instance
  (Data body, DataId idL, DataId idR) =>
    Data (StmtLR idL idR body)

deriving instance
  Data TransForm

deriving instance
  (DataId idL, DataId idR) =>
    Data (ParStmtBlock idL idR)

deriving instance
  (DataId idL, DataId idR) =>
    Data (ApplicativeArg idL idR)

deriving instance
  Typeable AST.Splice
-- is above needed?

deriving instance
  (DataId id) => Data (HsSplice id)

deriving instance
  Data SpliceDecoration

-- A Data instance which ignores the argument of 'ThModFinalizers'.
instance Data ThModFinalizers where
  gunfold _ z _ = z $ ThModFinalizers []
  toConstr  a   = mkConstr (dataTypeOf a) "ThModFinalizers" [] Data.Prefix
  dataTypeOf a  = mkDataType "HsExpr.ThModFinalizers" [toConstr a]

deriving instance
  Typeable HsSplicedThing

deriving instance
  (DataId id) => Data (HsSplicedThing id)

deriving instance
  Data PendingRnSplice

deriving instance
  Data UntypedSpliceFlavour

deriving instance
  Data PendingTcSplice

deriving instance (DataId p) =>
  Data (HsBracket p)

deriving instance (DataId id) =>
  Data (ArithSeqInfo id)

deriving instance (Data id) =>
  Data (HsMatchContext id)

deriving instance
  (Data id) => Data (HsStmtContext id)

-- ------------------------------------

noPostTcExpr :: PostTcExpr
noPostTcExpr = HsLit (HsString noSourceText (fsLit "noPostTcExpr"))

noPostTcTable :: PostTcTable
noPostTcTable = []

-- ------------------------------------

-- | This is used for rebindable-syntax pieces that are too polymorphic
-- for tcSyntaxOp (trS_fmap and the mzip in ParStmt)
noExpr :: SourceTextX p => HsExpr p
noExpr = HsLit (HsString (sourceText  "noExpr") (fsLit "noExpr"))

noSyntaxExpr :: SourceTextX p => SyntaxExpr p
                              -- Before renaming, and sometimes after,
                              -- (if the syntax slot makes no sense)
noSyntaxExpr = SyntaxExpr { syn_expr      = HsLit (HsString noSourceText
                                                        (fsLit "noSyntaxExpr"))
                          , syn_arg_wraps = []
                          , syn_res_wrap  = WpHole }

-- | Make a 'SyntaxExpr Name' (the "rn" is because this is used in the
-- renamer), missing its HsWrappers.
mkRnSyntaxExpr :: Name -> SyntaxExpr GhcRn
mkRnSyntaxExpr name = SyntaxExpr { syn_expr      = HsVar $ noLoc name
                                 , syn_arg_wraps = []
                                 , syn_res_wrap  = WpHole }
  -- don't care about filling in syn_arg_wraps because we're clearly
  -- not past the typechecker

-- ------------------------------------

unboundVarOcc :: UnboundVar -> OccName
unboundVarOcc (OutOfScope occ _) = occ
unboundVarOcc (TrueExprHole occ) = occ

-- ------------------------------------

tupArgPresent :: LHsTupArg id -> Bool
tupArgPresent (L _ (Present {})) = True
tupArgPresent (L _ (Missing {})) = False

-- ------------------------------------

isInfixMatch :: Match id body -> Bool
isInfixMatch match = case m_ctxt match of
  FunRhs {mc_fixity = Infix} -> True
  _                          -> False

isEmptyMatchGroup :: MatchGroup id body -> Bool
isEmptyMatchGroup (MG { mg_alts = ms }) = null $ unLoc ms

-- | Is there only one RHS in this list of matches?
isSingletonMatchGroup :: [LMatch id body] -> Bool
isSingletonMatchGroup matches
  | [L _ match] <- matches
  , Match { m_grhss = GRHSs { grhssGRHSs = [_] } } <- match
  = True
  | otherwise
  = False

matchGroupArity :: MatchGroup id body -> Arity
-- Precondition: MatchGroup is non-empty
-- This is called before type checking, when mg_arg_tys is not set
matchGroupArity (MG { mg_alts = alts })
  | L _ (alt1:_) <- alts = length (hsLMatchPats alt1)
  | otherwise        = panic "matchGroupArity"

hsLMatchPats :: LMatch id body -> [LPat id]
hsLMatchPats (L _ (Match { m_pats = pats })) = pats

-- ------------------------------------

deriving instance
  Eq SpliceDecoration

deriving instance
  Show SpliceDecoration

-- ------------------------------------

isTypedSplice :: HsSplice id -> Bool
isTypedSplice (HsTypedSplice {}) = True
isTypedSplice _                  = False   -- Quasi-quotes are untyped splices

-- ------------------------------------

isTypedBracket :: HsBracket id -> Bool
isTypedBracket (TExpBr {}) = True
isTypedBracket _           = False

-- ------------------------------------

deriving instance
  Functor AST.MatchContext

-- ------------------------------------

isPatSynCtxt :: HsMatchContext id -> Bool
isPatSynCtxt ctxt =
  case ctxt of
    PatSyn -> True
    _      -> False

-- ------------------------------------

deriving instance
  Functor AST.StmtContext

isListCompExpr :: HsStmtContext id -> Bool
-- Uses syntax [ e | quals ]
isListCompExpr ListComp          = True
isListCompExpr PArrComp          = True
isListCompExpr MonadComp         = True
isListCompExpr (ParStmtCtxt c)   = isListCompExpr c
isListCompExpr (TransStmtCtxt c) = isListCompExpr c
isListCompExpr _                 = False

isMonadCompExpr :: HsStmtContext id -> Bool
isMonadCompExpr MonadComp            = True
isMonadCompExpr (ParStmtCtxt ctxt)   = isMonadCompExpr ctxt
isMonadCompExpr (TransStmtCtxt ctxt) = isMonadCompExpr ctxt
isMonadCompExpr _                    = False

-- | Should pattern match failure in a 'HsStmtContext' be desugared using
-- 'MonadFail'?
isMonadFailStmtContext :: HsStmtContext id -> Bool
isMonadFailStmtContext MonadComp    = True
isMonadFailStmtContext DoExpr       = True
isMonadFailStmtContext MDoExpr      = True
isMonadFailStmtContext GhciStmtCtxt = True
isMonadFailStmtContext _            = False

-- -----------------------------------------------------------------------------
-- * Pretty Printing
-- -----------------------------------------------------------------------------

instance (SourceTextX p, OutputableBndrId p) => Outputable (SyntaxExpr p) where
  ppr (SyntaxExpr { syn_expr      = expr
                  , syn_arg_wraps = arg_wraps
                  , syn_res_wrap  = res_wrap })
    = sdocWithDynFlags $ \ dflags ->
      getPprStyle $ \s ->
      if debugStyle s || gopt Opt_PrintExplicitCoercions dflags
      then ppr expr <> braces (pprWithCommas ppr arg_wraps)
                    <> braces (ppr res_wrap)
      else ppr expr

instance (SourceTextX p, OutputableBndrId p) => Outputable (HsExpr p) where
    ppr expr = pprExpr expr

instance Outputable UnboundVar where
    ppr = ppr . unboundVarOcc

-----------------------
-- pprExpr, pprLExpr, pprBinds call pprDeeper;
-- the underscore versions do not
pprLExpr :: (SourceTextX p, OutputableBndrId p) => LHsExpr p -> SDoc
pprLExpr (L _ e) = pprExpr e

pprExpr :: (SourceTextX p, OutputableBndrId p) => HsExpr p -> SDoc
pprExpr e | isAtomicHsExpr e || isQuietHsExpr e =            ppr_expr e
          | otherwise                           = pprDeeper (ppr_expr e)

isQuietHsExpr :: HsExpr id -> Bool
-- Parentheses do display something, but it gives little info and
-- if we go deeper when we go inside them then we get ugly things
-- like (...)
isQuietHsExpr (HsPar _)          = True
-- applications don't display anything themselves
isQuietHsExpr (HsApp _ _)        = True
isQuietHsExpr (HsAppType _ _)    = True
isQuietHsExpr (HsAppTypeOut _ _) = True
isQuietHsExpr (OpApp _ _ _ _)    = True
isQuietHsExpr _ = False

pprBinds :: (SourceTextX idL, SourceTextX idR,
             OutputableBndrId idL, OutputableBndrId idR)
         => HsLocalBindsLR idL idR -> SDoc
pprBinds b = pprDeeper (ppr b)

-----------------------
ppr_lexpr :: (SourceTextX p, OutputableBndrId p) => LHsExpr p -> SDoc
ppr_lexpr e = ppr_expr (unLoc e)

ppr_expr :: forall p. (SourceTextX p, OutputableBndrId p) => HsExpr p -> SDoc
ppr_expr (HsVar (L _ v))  = pprPrefixOcc v
ppr_expr (HsUnboundVar uv)= pprPrefixOcc (unboundVarOcc uv)
ppr_expr (HsConLikeOut c) = pprPrefixOcc c
ppr_expr (HsIPVar v)      = ppr v
ppr_expr (HsOverLabel _ l)= char '#' <> ppr l
ppr_expr (HsLit lit)      = ppr lit
ppr_expr (HsOverLit lit)  = ppr lit
ppr_expr (HsPar e)        = parens (ppr_lexpr e)

ppr_expr (HsCoreAnn stc (StringLiteral sta s) e)
  = vcat [pprWithSourceText stc (text "{-# CORE")
          <+> pprWithSourceText sta (doubleQuotes $ ftext s) <+> text "#-}"
         , ppr_lexpr e]

ppr_expr e@(HsApp {})        = ppr_apps e []
ppr_expr e@(HsAppType {})    = ppr_apps e []
ppr_expr e@(HsAppTypeOut {}) = ppr_apps e []

ppr_expr (OpApp e1 op _ e2)
  | Just pp_op <- should_print_infix (unLoc op)
  = pp_infixly pp_op
  | otherwise
  = pp_prefixly

  where
    should_print_infix (HsVar (L _ v)) = Just (pprInfixOcc v)
    should_print_infix (HsConLikeOut c)= Just (pprInfixOcc (conLikeName c))
    should_print_infix (HsRecFld f)    = Just (pprInfixOcc f)
    should_print_infix (HsUnboundVar h@TrueExprHole{})
                                       = Just (pprInfixOcc (unboundVarOcc h))
    should_print_infix EWildPat        = Just (text "`_`")
    should_print_infix (HsWrap _ e)    = should_print_infix e
    should_print_infix _               = Nothing

    pp_e1 = pprDebugParendExpr e1   -- In debug mode, add parens
    pp_e2 = pprDebugParendExpr e2   -- to make precedence clear

    pp_prefixly
      = hang (ppr op) 2 (sep [pp_e1, pp_e2])

    pp_infixly pp_op
      = hang pp_e1 2 (sep [pp_op, nest 2 pp_e2])

ppr_expr (NegApp e _) = char '-' <+> pprDebugParendExpr e

ppr_expr (SectionL expr op)
  = case unLoc op of
      HsVar (L _ v)  -> pp_infixly v
      HsConLikeOut c -> pp_infixly (conLikeName c)
      _              -> pp_prefixly
  where
    pp_expr = pprDebugParendExpr expr

    pp_prefixly = hang (hsep [text " \\ x_ ->", ppr op])
                       4 (hsep [pp_expr, text "x_ )"])
    pp_infixly :: OutputableBndr a => a -> SDoc
    pp_infixly v = (sep [pp_expr, pprInfixOcc v])

ppr_expr (SectionR op expr)
  = case unLoc op of
      HsVar (L _ v)  -> pp_infixly v
      HsConLikeOut c -> pp_infixly (conLikeName c)
      _              -> pp_prefixly
  where
    pp_expr = pprDebugParendExpr expr

    pp_prefixly = hang (hsep [text "( \\ x_ ->", ppr op, text "x_"])
                       4 (pp_expr <> rparen)
    pp_infixly :: OutputableBndr a => a -> SDoc
    pp_infixly v = sep [pprInfixOcc v, pp_expr]

ppr_expr (ExplicitTuple exprs boxity)
  = tupleParens (boxityTupleSort boxity) (fcat (ppr_tup_args $ map unLoc exprs))
  where
    ppr_tup_args []               = []
    ppr_tup_args (Present e : es) = (ppr_lexpr e <> punc es) : ppr_tup_args es
    ppr_tup_args (Missing _ : es) = punc es : ppr_tup_args es

    punc (Present {} : _) = comma <> space
    punc (Missing {} : _) = comma
    punc []               = empty

ppr_expr (ExplicitSum alt arity expr _)
  = text "(#" <+> ppr_bars (alt - 1) <+> ppr expr <+> ppr_bars (arity - alt) <+> text "#)"
  where
    ppr_bars n = hsep (replicate n (char '|'))

ppr_expr (HsLam matches)
  = pprMatches matches

ppr_expr (HsLamCase matches)
  = sep [ sep [text "\\case"],
          nest 2 (pprMatches matches) ]

ppr_expr (HsCase expr matches@(MG { mg_alts = L _ [_] }))
  = sep [ sep [text "case", nest 4 (ppr expr), ptext (sLit "of {")],
          nest 2 (pprMatches matches) <+> char '}']
ppr_expr (HsCase expr matches)
  = sep [ sep [text "case", nest 4 (ppr expr), ptext (sLit "of")],
          nest 2 (pprMatches matches) ]

ppr_expr (HsIf _ e1 e2 e3)
  = sep [hsep [text "if", nest 2 (ppr e1), ptext (sLit "then")],
         nest 4 (ppr e2),
         text "else",
         nest 4 (ppr e3)]

ppr_expr (HsMultiIf _ alts)
  = hang (text "if") 3  (vcat (map ppr_alt alts))
  where ppr_alt (L _ (GRHS guards expr)) =
          hang vbar 2 (ppr_one one_alt)
          where
            ppr_one [] = panic "ppr_exp HsMultiIf"
            ppr_one (h:t) = hang h 2 (sep t)
            one_alt = [ interpp'SP guards
                      , text "->" <+> pprDeeper (ppr expr) ]

-- special case: let ... in let ...
ppr_expr (HsLet (L _ binds) expr@(L _ (HsLet _ _)))
  = sep [hang (text "let") 2 (hsep [pprBinds binds, ptext (sLit "in")]),
         ppr_lexpr expr]

ppr_expr (HsLet (L _ binds) expr)
  = sep [hang (text "let") 2 (pprBinds binds),
         hang (text "in")  2 (ppr expr)]

ppr_expr (HsDo do_or_list_comp (L _ stmts) _) = pprDo do_or_list_comp stmts

ppr_expr (ExplicitList _ _ exprs)
  = brackets (pprDeeperList fsep (punctuate comma (map ppr_lexpr exprs)))

ppr_expr (ExplicitPArr _ exprs)
  = paBrackets (pprDeeperList fsep (punctuate comma (map ppr_lexpr exprs)))

ppr_expr (RecordCon { rcon_con_name = con_id, rcon_flds = rbinds })
  = hang (ppr con_id) 2 (ppr rbinds)

ppr_expr (RecordUpd { rupd_expr = L _ aexp, rupd_flds = rbinds })
  = hang (ppr aexp) 2 (braces (fsep (punctuate comma (map ppr rbinds))))

ppr_expr (ExprWithTySig expr sig)
  = hang (nest 2 (ppr_lexpr expr) <+> dcolon)
         4 (ppr sig)
ppr_expr (ExprWithTySigOut expr sig)
  = hang (nest 2 (ppr_lexpr expr) <+> dcolon)
         4 (ppr sig)

ppr_expr (ArithSeq _ _ info) = brackets (ppr info)
ppr_expr (PArrSeq  _ info) = paBrackets (ppr info)

ppr_expr EWildPat       = char '_'
ppr_expr (ELazyPat e)   = char '~' <> ppr e
ppr_expr (EAsPat v e)   = ppr v <> char '@' <> ppr e
ppr_expr (EViewPat p e) = ppr p <+> text "->" <+> ppr e

ppr_expr (HsSCC st (StringLiteral stl lbl) expr)
  = sep [ pprWithSourceText st (text "{-# SCC")
         -- no doublequotes if stl empty, for the case where the SCC was written
         -- without quotes.
          <+> pprWithSourceText stl (ftext lbl) <+> text "#-}",
          ppr expr ]

ppr_expr (HsWrap co_fn e)
  = pprHsWrapper co_fn (\parens -> if parens then pprExpr e
                                             else pprExpr e)

ppr_expr (HsSpliceE s)         = pprSplice s
ppr_expr (HsBracket b)         = pprHsBracket b
ppr_expr (HsRnBracketOut e []) = ppr e
ppr_expr (HsRnBracketOut e ps) = ppr e $$ text "pending(rn)" <+> ppr ps
ppr_expr (HsTcBracketOut e []) = ppr e
ppr_expr (HsTcBracketOut e ps) = ppr e $$ text "pending(tc)" <+> ppr ps

ppr_expr (HsProc pat (L _ (HsCmdTop cmd _ _ _)))
  = hsep [text "proc", ppr pat, ptext (sLit "->"), ppr cmd]

ppr_expr (HsStatic _ e)
  = hsep [text "static", ppr e]

ppr_expr (HsTick tickish exp)
  = pprTicks (ppr exp) $
    ppr tickish <+> ppr_lexpr exp
ppr_expr (HsBinTick tickIdTrue tickIdFalse exp)
  = pprTicks (ppr exp) $
    hcat [text "bintick<",
          ppr tickIdTrue,
          text ",",
          ppr tickIdFalse,
          text ">(",
          ppr exp, text ")"]
ppr_expr (HsTickPragma _ externalSrcLoc _ exp)
  = pprTicks (ppr exp) $
    hcat [text "tickpragma<",
          pprExternalSrcLoc externalSrcLoc,
          text ">(",
          ppr exp,
          text ")"]

ppr_expr (HsArrApp arrow arg _ HsFirstOrderApp True)
  = hsep [ppr_lexpr arrow, larrowt, ppr_lexpr arg]
ppr_expr (HsArrApp arrow arg _ HsFirstOrderApp False)
  = hsep [ppr_lexpr arg, arrowt, ppr_lexpr arrow]
ppr_expr (HsArrApp arrow arg _ HsHigherOrderApp True)
  = hsep [ppr_lexpr arrow, larrowtt, ppr_lexpr arg]
ppr_expr (HsArrApp arrow arg _ HsHigherOrderApp False)
  = hsep [ppr_lexpr arg, arrowtt, ppr_lexpr arrow]

ppr_expr (HsArrForm (L _ (HsVar (L _ v))) (Just _) [arg1, arg2])
  = sep [pprCmdArg (unLoc arg1), hsep [pprInfixOcc v, pprCmdArg (unLoc arg2)]]
ppr_expr (HsArrForm (L _ (HsConLikeOut c)) (Just _) [arg1, arg2])
  = sep [pprCmdArg (unLoc arg1), hsep [pprInfixOcc (conLikeName c), pprCmdArg (unLoc arg2)]]
ppr_expr (HsArrForm op _ args)
  = hang (text "(|" <+> ppr_lexpr op)
         4 (sep (map (pprCmdArg.unLoc) args) <+> text "|)")
ppr_expr (HsRecFld f) = ppr f

-- We must tiresomely make the "id" parameter to the LHsWcType existential
-- because it's different in the HsAppType case and the HsAppTypeOut case
-- | Located Haskell Wildcard Type Expression
data LHsWcTypeX = forall p. (SourceTextX p, OutputableBndrId p)
                       => LHsWcTypeX (LHsWcType p)

ppr_apps :: (SourceTextX p, OutputableBndrId p) => HsExpr p
         -> [Either (LHsExpr p) LHsWcTypeX]
         -> SDoc
ppr_apps (HsApp (L _ fun) arg)        args
  = ppr_apps fun (Left arg : args)
ppr_apps (HsAppType (L _ fun) arg)    args
  = ppr_apps fun (Right (LHsWcTypeX arg) : args)
ppr_apps (HsAppTypeOut (L _ fun) arg) args
  = ppr_apps fun (Right (LHsWcTypeX arg) : args)
ppr_apps fun args = hang (ppr_expr fun) 2 (sep (map pp args))
  where
    pp (Left arg)                             = ppr arg
    pp (Right (LHsWcTypeX (HsWC { hswc_body = L _ arg })))
      = char '@' <> pprHsType arg

pprExternalSrcLoc :: (StringLiteral,(Int,Int),(Int,Int)) -> SDoc
pprExternalSrcLoc (StringLiteral _ src,(n1,n2),(n3,n4))
  = ppr (src,(n1,n2),(n3,n4))

{-
HsSyn records exactly where the user put parens, with HsPar.
So generally speaking we print without adding any parens.
However, some code is internally generated, and in some places
parens are absolutely required; so for these places we use
pprParendLExpr (but don't print double parens of course).

For operator applications we don't add parens, because the operator
fixities should do the job, except in debug mode (-dppr-debug) so we
can see the structure of the parse tree.
-}

pprDebugParendExpr :: (SourceTextX p, OutputableBndrId p) => LHsExpr p -> SDoc
pprDebugParendExpr expr
  = getPprStyle (\sty ->
    if debugStyle sty then pprParendLExpr expr
                      else pprLExpr      expr)

pprParendLExpr :: (SourceTextX p, OutputableBndrId p) => LHsExpr p -> SDoc
pprParendLExpr (L _ e) = pprParendExpr e

pprParendExpr :: (SourceTextX p, OutputableBndrId p) => HsExpr p -> SDoc
pprParendExpr expr
  | hsExprNeedsParens expr = parens (pprExpr expr)
  | otherwise              = pprExpr expr
        -- Using pprLExpr makes sure that we go 'deeper'
        -- I think that is usually (always?) right

hsExprNeedsParens :: HsExpr id -> Bool
-- True of expressions for which '(e)' and 'e'
-- mean the same thing
hsExprNeedsParens (ArithSeq {})       = False
hsExprNeedsParens (PArrSeq {})        = False
hsExprNeedsParens (HsLit {})          = False
hsExprNeedsParens (HsOverLit {})      = False
hsExprNeedsParens (HsVar {})          = False
hsExprNeedsParens (HsUnboundVar {})   = False
hsExprNeedsParens (HsConLikeOut {})   = False
hsExprNeedsParens (HsIPVar {})        = False
hsExprNeedsParens (HsOverLabel {})    = False
hsExprNeedsParens (ExplicitTuple {})  = False
hsExprNeedsParens (ExplicitList {})   = False
hsExprNeedsParens (ExplicitPArr {})   = False
hsExprNeedsParens (HsPar {})          = False
hsExprNeedsParens (HsBracket {})      = False
hsExprNeedsParens (HsRnBracketOut {}) = False
hsExprNeedsParens (HsTcBracketOut {}) = False
hsExprNeedsParens (HsDo sc _ _)
       | isListCompExpr sc            = False
hsExprNeedsParens (HsRecFld{})        = False
hsExprNeedsParens (RecordCon{})       = False
hsExprNeedsParens (HsSpliceE{})       = False
hsExprNeedsParens (RecordUpd{})       = False
hsExprNeedsParens (HsWrap _ e)        = hsExprNeedsParens e
hsExprNeedsParens _ = True


isAtomicHsExpr :: HsExpr id -> Bool
-- True of a single token
isAtomicHsExpr (HsVar {})        = True
isAtomicHsExpr (HsConLikeOut {}) = True
isAtomicHsExpr (HsLit {})        = True
isAtomicHsExpr (HsOverLit {})    = True
isAtomicHsExpr (HsIPVar {})      = True
isAtomicHsExpr (HsOverLabel {})  = True
isAtomicHsExpr (HsUnboundVar {}) = True
isAtomicHsExpr (HsWrap _ e)      = isAtomicHsExpr e
isAtomicHsExpr (HsPar e)         = isAtomicHsExpr (unLoc e)
isAtomicHsExpr (HsRecFld{})      = True
isAtomicHsExpr _                 = False

instance (SourceTextX p, OutputableBndrId p) => Outputable (HsCmd p) where
    ppr cmd = pprCmd cmd

-----------------------
-- pprCmd and pprLCmd call pprDeeper;
-- the underscore versions do not
pprLCmd :: (SourceTextX p, OutputableBndrId p) => LHsCmd p -> SDoc
pprLCmd (L _ c) = pprCmd c

pprCmd :: (SourceTextX p, OutputableBndrId p) => HsCmd p -> SDoc
pprCmd c | isQuietHsCmd c =            ppr_cmd c
         | otherwise      = pprDeeper (ppr_cmd c)

isQuietHsCmd :: HsCmd id -> Bool
-- Parentheses do display something, but it gives little info and
-- if we go deeper when we go inside them then we get ugly things
-- like (...)
isQuietHsCmd (HsCmdPar _) = True
-- applications don't display anything themselves
isQuietHsCmd (HsCmdApp _ _) = True
isQuietHsCmd _ = False

-----------------------
ppr_lcmd :: (SourceTextX p, OutputableBndrId p) => LHsCmd p -> SDoc
ppr_lcmd c = ppr_cmd (unLoc c)

ppr_cmd :: forall p. (SourceTextX p, OutputableBndrId p) => HsCmd p -> SDoc
ppr_cmd (HsCmdPar c) = parens (ppr_lcmd c)

ppr_cmd (HsCmdApp c e)
  = let (fun, args) = collect_args c [e] in
    hang (ppr_lcmd fun) 2 (sep (map ppr args))
  where
    collect_args (L _ (HsCmdApp fun arg)) args = collect_args fun (arg:args)
    collect_args fun args = (fun, args)

ppr_cmd (HsCmdLam matches)
  = pprMatches matches

ppr_cmd (HsCmdCase expr matches)
  = sep [ sep [text "case", nest 4 (ppr expr), ptext (sLit "of")],
          nest 2 (pprMatches matches) ]

ppr_cmd (HsCmdIf _ e ct ce)
  = sep [hsep [text "if", nest 2 (ppr e), ptext (sLit "then")],
         nest 4 (ppr ct),
         text "else",
         nest 4 (ppr ce)]

-- special case: let ... in let ...
ppr_cmd (HsCmdLet (L _ binds) cmd@(L _ (HsCmdLet _ _)))
  = sep [hang (text "let") 2 (hsep [pprBinds binds, ptext (sLit "in")]),
         ppr_lcmd cmd]

ppr_cmd (HsCmdLet (L _ binds) cmd)
  = sep [hang (text "let") 2 (pprBinds binds),
         hang (text "in")  2 (ppr cmd)]

ppr_cmd (HsCmdDo (L _ stmts) _)  = pprDo ArrowExpr stmts

ppr_cmd (HsCmdWrap w cmd)
  = pprHsWrapper w (\_ -> parens (ppr_cmd cmd))
ppr_cmd (HsCmdArrApp arrow arg _ HsFirstOrderApp True)
  = hsep [ppr_lexpr arrow, larrowt, ppr_lexpr arg]
ppr_cmd (HsCmdArrApp arrow arg _ HsFirstOrderApp False)
  = hsep [ppr_lexpr arg, arrowt, ppr_lexpr arrow]
ppr_cmd (HsCmdArrApp arrow arg _ HsHigherOrderApp True)
  = hsep [ppr_lexpr arrow, larrowtt, ppr_lexpr arg]
ppr_cmd (HsCmdArrApp arrow arg _ HsHigherOrderApp False)
  = hsep [ppr_lexpr arg, arrowtt, ppr_lexpr arrow]

ppr_cmd (HsCmdArrForm (L _ (HsVar (L _ v))) _ (Just _) [arg1, arg2])
  = hang (pprCmdArg (unLoc arg1)) 4 (sep [ pprInfixOcc v
                                         , pprCmdArg (unLoc arg2)])
ppr_cmd (HsCmdArrForm (L _ (HsVar (L _ v))) Infix _    [arg1, arg2])
  = hang (pprCmdArg (unLoc arg1)) 4 (sep [ pprInfixOcc v
                                         , pprCmdArg (unLoc arg2)])
ppr_cmd (HsCmdArrForm (L _ (HsConLikeOut c)) _ (Just _) [arg1, arg2])
  = hang (pprCmdArg (unLoc arg1)) 4 (sep [ pprInfixOcc (conLikeName c)
                                         , pprCmdArg (unLoc arg2)])
ppr_cmd (HsCmdArrForm (L _ (HsConLikeOut c)) Infix _    [arg1, arg2])
  = hang (pprCmdArg (unLoc arg1)) 4 (sep [ pprInfixOcc (conLikeName c)
                                         , pprCmdArg (unLoc arg2)])
ppr_cmd (HsCmdArrForm op _ _ args)
  = hang (text "(|" <> ppr_lexpr op)
         4 (sep (map (pprCmdArg.unLoc) args) <> text "|)")

pprCmdArg :: (SourceTextX p, OutputableBndrId p) => HsCmdTop p -> SDoc
pprCmdArg (HsCmdTop cmd _ _ _)
  = ppr_lcmd cmd

instance (SourceTextX p, OutputableBndrId p) => Outputable (HsCmdTop p) where
    ppr = pprCmdArg

instance (SourceTextX idR, OutputableBndrId idR, Outputable body)
            => Outputable (Match idR body) where
  ppr = pprMatch

-- We know the list must have at least one @Match@ in it.

pprMatches :: (SourceTextX idR, OutputableBndrId idR, Outputable body)
           => MatchGroup idR body -> SDoc
pprMatches MG { mg_alts = matches }
    = vcat (map pprMatch (map unLoc (unLoc matches)))
      -- Don't print the type; it's only a place-holder before typechecking

-- Exported to HsBinds, which can't see the defn of HsMatchContext
pprFunBind :: (SourceTextX idR, OutputableBndrId idR, Outputable body)
           => MatchGroup idR body -> SDoc
pprFunBind matches = pprMatches matches

-- Exported to HsBinds, which can't see the defn of HsMatchContext
pprPatBind :: forall bndr p body. (SourceTextX p, SourceTextX bndr,
                                   OutputableBndrId bndr,
                                   OutputableBndrId p,
                                   Outputable body)
           => LPat bndr -> GRHSs p body -> SDoc
pprPatBind pat (grhss)
 = sep [ppr pat, nest 2 (pprGRHSs (PatBindRhs :: HsMatchContext (IdP p)) grhss)]

pprMatch :: (SourceTextX idR, OutputableBndrId idR, Outputable body)
         => Match idR body -> SDoc
pprMatch match
  = sep [ sep (herald : map (nest 2 . pprParendLPat) other_pats)
        , nest 2 ppr_maybe_ty
        , nest 2 (pprGRHSs ctxt (m_grhss match)) ]
  where
    ctxt = m_ctxt match
    (herald, other_pats)
        = case ctxt of
            FunRhs {mc_fun=L _ fun, mc_fixity=fixity, mc_strictness=strictness}
                | strictness == SrcStrict -> ASSERT(null $ m_pats match)
                                             (char '!'<>pprPrefixOcc fun, m_pats match)
                        -- a strict variable binding
                | fixity == Prefix -> (pprPrefixOcc fun, m_pats match)
                        -- f x y z = e
                        -- Not pprBndr; the AbsBinds will
                        -- have printed the signature

                | null pats2 -> (pp_infix, [])
                        -- x &&& y = e

                | otherwise -> (parens pp_infix, pats2)
                        -- (x &&& y) z = e
                where
                  pp_infix = pprParendLPat pat1 <+> pprInfixOcc fun <+> pprParendLPat pat2

            LambdaExpr -> (char '\\', m_pats match)

            _  -> ASSERT2( null pats1, ppr ctxt $$ ppr pat1 $$ ppr pats1 )
                  (ppr pat1, [])        -- No parens around the single pat

    (pat1:pats1) = m_pats match
    (pat2:pats2) = pats1
    ppr_maybe_ty = case m_type match of
                        Just ty -> dcolon <+> ppr ty
                        Nothing -> empty


pprGRHSs :: (SourceTextX idR, OutputableBndrId idR, Outputable body)
         => HsMatchContext idL -> GRHSs idR body -> SDoc
pprGRHSs ctxt (GRHSs grhss (L _ binds))
  = vcat (map (pprGRHS ctxt . unLoc) grhss)
  -- Print the "where" even if the contents of the binds is empty. Only
  -- EmptyLocalBinds means no "where" keyword
 $$ ppUnless (eqEmptyLocalBinds binds)
      (text "where" $$ nest 4 (pprBinds binds))

pprGRHS :: (SourceTextX idR, OutputableBndrId idR, Outputable body)
        => HsMatchContext idL -> GRHS idR body -> SDoc
pprGRHS ctxt (GRHS [] body)
 =  pp_rhs ctxt body

pprGRHS ctxt (GRHS guards body)
 = sep [vbar <+> interpp'SP guards, pp_rhs ctxt body]

pp_rhs :: Outputable body => HsMatchContext idL -> body -> SDoc
pp_rhs ctxt rhs = matchSeparator ctxt <+> pprDeeper (ppr rhs)

instance (SourceTextX idL, OutputableBndrId idL)
       => Outputable (ParStmtBlock idL idR) where
  ppr (ParStmtBlock stmts _ _) = interpp'SP stmts

instance (SourceTextX idL, SourceTextX idR,
          OutputableBndrId idL, OutputableBndrId idR, Outputable body)
         => Outputable (StmtLR idL idR body) where
    ppr stmt = pprStmt stmt

pprStmt :: forall idL idR body . (SourceTextX idL, SourceTextX idR,
                                  OutputableBndrId idL, OutputableBndrId idR,
                                  Outputable body)
        => (StmtLR idL idR body) -> SDoc
pprStmt (LastStmt expr ret_stripped _)
  = ifPprDebug (text "[last]") <+>
       (if ret_stripped then text "return" else empty) <+>
       ppr expr
pprStmt (BindStmt pat expr _ _ _) = hsep [ppr pat, larrow, ppr expr]
pprStmt (LetStmt (L _ binds))     = hsep [text "let", pprBinds binds]
pprStmt (BodyStmt expr _ _ _)     = ppr expr
pprStmt (ParStmt stmtss _ _ _)    = sep (punctuate (text " | ") (map ppr stmtss))

pprStmt (TransStmt { trS_stmts = stmts, trS_by = by, trS_using = using, trS_form = form })
  = sep $ punctuate comma (map ppr stmts ++ [pprTransStmt by using form])

pprStmt (RecStmt { recS_stmts = segment, recS_rec_ids = rec_ids
                 , recS_later_ids = later_ids })
  = text "rec" <+>
    vcat [ ppr_do_stmts segment
         , ifPprDebug (vcat [ text "rec_ids=" <> ppr rec_ids
                            , text "later_ids=" <> ppr later_ids])]

pprStmt (ApplicativeStmt args mb_join _)
  = getPprStyle $ \style ->
      if userStyle style
         then pp_for_user
         else pp_debug
  where
  -- make all the Applicative stuff invisible in error messages by
  -- flattening the whole ApplicativeStmt nest back to a sequence
  -- of statements.
   pp_for_user = vcat $ concatMap flattenArg args

   -- ppr directly rather than transforming here, because we need to
   -- inject a "return" which is hard when we're polymorphic in the id
   -- type.
   flattenStmt :: ExprLStmt idL -> [SDoc]
   flattenStmt (L _ (ApplicativeStmt args _ _)) = concatMap flattenArg args
   flattenStmt stmt = [ppr stmt]

   flattenArg :: (SyntaxExpr a, ApplicativeArg idL a) -> [SDoc]
   flattenArg (_, ApplicativeArgOne pat expr) =
     [ppr (BindStmt pat expr noSyntaxExpr noSyntaxExpr (panic "pprStmt")
             :: ExprStmt idL)]
   flattenArg (_, ApplicativeArgMany stmts _ _) =
     concatMap flattenStmt stmts

   pp_debug =
     let
         ap_expr = sep (punctuate (text " |") (map pp_arg args))
     in
       if isNothing mb_join
          then ap_expr
          else text "join" <+> parens ap_expr

   pp_arg (_, ApplicativeArgOne pat expr) =
     ppr (BindStmt pat expr noSyntaxExpr noSyntaxExpr (panic "pprStmt")
            :: ExprStmt idL)
   pp_arg (_, ApplicativeArgMany stmts return pat) =
     ppr pat <+>
     text "<-" <+>
     ppr (HsDo DoExpr (noLoc
                (stmts ++ [noLoc (LastStmt (noLoc return) False noSyntaxExpr)]))
           (error "pprStmt"))

pprTransformStmt :: (SourceTextX p, OutputableBndrId p)
                 => [IdP p] -> LHsExpr p -> Maybe (LHsExpr p) -> SDoc
pprTransformStmt bndrs using by
  = sep [ text "then" <+> ifPprDebug (braces (ppr bndrs))
        , nest 2 (ppr using)
        , nest 2 (pprBy by)]

pprTransStmt :: Outputable body => Maybe body -> body -> TransForm -> SDoc
pprTransStmt by using ThenForm
  = sep [ text "then", nest 2 (ppr using), nest 2 (pprBy by)]
pprTransStmt by using GroupForm
  = sep [ text "then group", nest 2 (pprBy by), nest 2 (ptext (sLit "using") <+> ppr using)]

pprBy :: Outputable body => Maybe body -> SDoc
pprBy Nothing  = empty
pprBy (Just e) = text "by" <+> ppr e

pprDo :: (SourceTextX p, OutputableBndrId p, Outputable body)
      => HsStmtContext any -> [LStmt p body] -> SDoc
pprDo DoExpr        stmts = text "do"  <+> ppr_do_stmts stmts
pprDo GhciStmtCtxt  stmts = text "do"  <+> ppr_do_stmts stmts
pprDo ArrowExpr     stmts = text "do"  <+> ppr_do_stmts stmts
pprDo MDoExpr       stmts = text "mdo" <+> ppr_do_stmts stmts
pprDo ListComp      stmts = brackets    $ pprComp stmts
pprDo PArrComp      stmts = paBrackets  $ pprComp stmts
pprDo MonadComp     stmts = brackets    $ pprComp stmts
pprDo _             _     = panic "pprDo" -- PatGuard, ParStmtCxt

ppr_do_stmts :: (SourceTextX idL, SourceTextX idR,
                 OutputableBndrId idL, OutputableBndrId idR, Outputable body)
             => [LStmtLR idL idR body] -> SDoc
-- Print a bunch of do stmts
ppr_do_stmts stmts = pprDeeperList vcat (map ppr stmts)

pprComp :: (SourceTextX p, OutputableBndrId p, Outputable body)
        => [LStmt p body] -> SDoc
pprComp quals     -- Prints:  body | qual1, ..., qualn
  | Just (initStmts, L _ (LastStmt body _ _)) <- snocView quals
  = if null initStmts
       -- If there are no statements in a list comprehension besides the last
       -- one, we simply treat it like a normal list. This does arise
       -- occasionally in code that GHC generates, e.g., in implementations of
       -- 'range' for derived 'Ix' instances for product datatypes with exactly
       -- one constructor (e.g., see Trac #12583).
       then ppr body
       else hang (ppr body <+> vbar) 2 (pprQuals initStmts)
  | otherwise
  = pprPanic "pprComp" (pprQuals quals)

pprQuals :: (SourceTextX p, OutputableBndrId p, Outputable body)
         => [LStmt p body] -> SDoc
-- Show list comprehension qualifiers separated by commas
pprQuals quals = interpp'SP quals

instance (SourceTextX p, OutputableBndrId p)
       => Outputable (HsSplicedThing p) where
  ppr (HsSplicedExpr e) = ppr_expr e
  ppr (HsSplicedTy   t) = ppr t
  ppr (HsSplicedPat  p) = ppr p

instance (SourceTextX p, OutputableBndrId p) => Outputable (HsSplice p) where
  ppr s = pprSplice s

pprPendingSplice :: (SourceTextX p, OutputableBndrId p)
                 => SplicePointName -> LHsExpr p -> SDoc
pprPendingSplice n e = angleBrackets (ppr n <> comma <+> ppr e)

pprSpliceDecl ::  (SourceTextX p, OutputableBndrId p)
          => HsSplice p -> SpliceExplicitFlag -> SDoc
pprSpliceDecl e@HsQuasiQuote{} _ = pprSplice e
pprSpliceDecl e ExplicitSplice   = text "$(" <> ppr_splice_decl e <> text ")"
pprSpliceDecl e ImplicitSplice   = ppr_splice_decl e

ppr_splice_decl :: (SourceTextX p, OutputableBndrId p) => HsSplice p -> SDoc
ppr_splice_decl (HsUntypedSplice _ n e) = ppr_splice empty n e empty
ppr_splice_decl e = pprSplice e

pprSplice :: (SourceTextX p, OutputableBndrId p) => HsSplice p -> SDoc
pprSplice (HsTypedSplice HasParens  n e)
  = ppr_splice (text "$$(") n e (text ")")
pprSplice (HsTypedSplice HasDollar n e)
  = ppr_splice (text "$$") n e empty
pprSplice (HsTypedSplice NoParens n e)
  = ppr_splice empty n e empty
pprSplice (HsUntypedSplice HasParens  n e)
  = ppr_splice (text "$(") n e (text ")")
pprSplice (HsUntypedSplice HasDollar n e)
  = ppr_splice (text "$")  n e empty
pprSplice (HsUntypedSplice NoParens n e)
  = ppr_splice empty  n e empty
pprSplice (HsQuasiQuote n q _ s)      = ppr_quasi n q s
pprSplice (HsSpliced _ thing)         = ppr thing

ppr_quasi :: OutputableBndr p => p -> p -> FastString -> SDoc
ppr_quasi n quoter quote = ifPprDebug (brackets (ppr n)) <>
                           char '[' <> ppr quoter <> vbar <>
                           ppr quote <> text "|]"

ppr_splice :: (SourceTextX p, OutputableBndrId p)
           => SDoc -> (IdP p) -> LHsExpr p -> SDoc -> SDoc
ppr_splice herald n e trail
    = herald <> ifPprDebug (brackets (ppr n)) <> ppr e <> trail

instance (SourceTextX p, OutputableBndrId p) => Outputable (HsBracket p) where
  ppr = pprHsBracket


pprHsBracket :: (SourceTextX p, OutputableBndrId p) => HsBracket p -> SDoc
pprHsBracket (ExpBr e)   = thBrackets empty (ppr e)
pprHsBracket (PatBr p)   = thBrackets (char 'p') (ppr p)
pprHsBracket (DecBrG gp) = thBrackets (char 'd') (ppr gp)
pprHsBracket (DecBrL ds) = thBrackets (char 'd') (vcat (map ppr ds))
pprHsBracket (TypBr t)   = thBrackets (char 't') (ppr t)
pprHsBracket (VarBr True n)
  = char '\'' <> pprPrefixOcc n
pprHsBracket (VarBr False n)
  = text "''" <> pprPrefixOcc n
pprHsBracket (TExpBr e)  = thTyBrackets (ppr e)

thBrackets :: SDoc -> SDoc -> SDoc
thBrackets pp_kind pp_body = char '[' <> pp_kind <> vbar <+>
                             pp_body <+> text "|]"

thTyBrackets :: SDoc -> SDoc
thTyBrackets pp_body = text "[||" <+> pp_body <+> ptext (sLit "||]")

instance Outputable PendingRnSplice where
  ppr (PendingRnSplice _ n e) = pprPendingSplice n e

instance Outputable PendingTcSplice where
  ppr (PendingTcSplice n e) = pprPendingSplice n e


instance (SourceTextX p, OutputableBndrId p)
         => Outputable (ArithSeqInfo p) where
    ppr (From e1)             = hcat [ppr e1, pp_dotdot]
    ppr (FromThen e1 e2)      = hcat [ppr e1, comma, space, ppr e2, pp_dotdot]
    ppr (FromTo e1 e3)        = hcat [ppr e1, pp_dotdot, ppr e3]
    ppr (FromThenTo e1 e2 e3)
      = hcat [ppr e1, comma, space, ppr e2, pp_dotdot, ppr e3]

pp_dotdot :: SDoc
pp_dotdot = text " .. "

<<<<<<< HEAD
=======
{-
************************************************************************
*                                                                      *
\subsection{HsMatchCtxt}
*                                                                      *
************************************************************************
-}

-- | Haskell Match Context
--
-- Context of a pattern match. This is more subtle than it would seem. See Note
-- [Varieties of pattern matches].
data HsMatchContext id -- Not an extensible tag
  = FunRhs { mc_fun        :: Located id    -- ^ function binder of @f@
           , mc_fixity     :: LexicalFixity -- ^ fixing of @f@
           , mc_strictness :: SrcStrictness -- ^ was @f@ banged?
                                            -- See Note [FunBind vs PatBind]
           }
                                -- ^A pattern matching on an argument of a
                                -- function binding
  | LambdaExpr                  -- ^Patterns of a lambda
  | CaseAlt                     -- ^Patterns and guards on a case alternative
  | IfAlt                       -- ^Guards of a multi-way if alternative
  | ProcExpr                    -- ^Patterns of a proc
  | PatBindRhs                  -- ^A pattern binding  eg [y] <- e = e

  | RecUpd                      -- ^Record update [used only in DsExpr to
                                --    tell matchWrapper what sort of
                                --    runtime error message to generate]

  | StmtCtxt (HsStmtContext id) -- ^Pattern of a do-stmt, list comprehension,
                                -- pattern guard, etc

  | ThPatSplice            -- ^A Template Haskell pattern splice
  | ThPatQuote             -- ^A Template Haskell pattern quotation [p| (a,b) |]
  | PatSyn                 -- ^A pattern synonym declaration
  deriving Functor
deriving instance (Data id) => Data (HsMatchContext id)

>>>>>>> c6462ab0
instance OutputableBndr id => Outputable (HsMatchContext id) where
  ppr m@(FunRhs{})          = text "FunRhs" <+> ppr (mc_fun m) <+> ppr (mc_fixity m)
  ppr LambdaExpr            = text "LambdaExpr"
  ppr CaseAlt               = text "CaseAlt"
  ppr IfAlt                 = text "IfAlt"
  ppr ProcExpr              = text "ProcExpr"
  ppr PatBindRhs            = text "PatBindRhs"
  ppr RecUpd                = text "RecUpd"
  ppr (StmtCtxt _)          = text "StmtCtxt _"
  ppr ThPatSplice           = text "ThPatSplice"
  ppr ThPatQuote            = text "ThPatQuote"
  ppr PatSyn                = text "PatSyn"

matchSeparator :: HsMatchContext id -> SDoc
matchSeparator (FunRhs {})  = text "="
matchSeparator CaseAlt      = text "->"
matchSeparator IfAlt        = text "->"
matchSeparator LambdaExpr   = text "->"
matchSeparator ProcExpr     = text "->"
matchSeparator PatBindRhs   = text "="
matchSeparator (StmtCtxt _) = text "<-"
matchSeparator RecUpd       = text "=" -- This can be printed by the pattern
                                       -- match checker trace
matchSeparator ThPatSplice  = panic "unused"
matchSeparator ThPatQuote   = panic "unused"
matchSeparator PatSyn       = panic "unused"

pprMatchContext :: (Outputable (NameOrRdrName id),Outputable id)
                => HsMatchContext id -> SDoc
pprMatchContext ctxt
  | want_an ctxt = text "an" <+> pprMatchContextNoun ctxt
  | otherwise    = text "a"  <+> pprMatchContextNoun ctxt
  where
    want_an (FunRhs {}) = True  -- Use "an" in front
    want_an ProcExpr    = True
    want_an _           = False

pprMatchContextNoun :: (Outputable (NameOrRdrName id),Outputable id)
                    => HsMatchContext id -> SDoc
pprMatchContextNoun (FunRhs {mc_fun=L _ fun})
                                    = text "equation for"
                                      <+> quotes (ppr fun)
pprMatchContextNoun CaseAlt         = text "case alternative"
pprMatchContextNoun IfAlt           = text "multi-way if alternative"
pprMatchContextNoun RecUpd          = text "record-update construct"
pprMatchContextNoun ThPatSplice     = text "Template Haskell pattern splice"
pprMatchContextNoun ThPatQuote      = text "Template Haskell pattern quotation"
pprMatchContextNoun PatBindRhs      = text "pattern binding"
pprMatchContextNoun LambdaExpr      = text "lambda abstraction"
pprMatchContextNoun ProcExpr        = text "arrow abstraction"
pprMatchContextNoun (StmtCtxt ctxt) = text "pattern binding in"
                                      $$ pprStmtContext ctxt
pprMatchContextNoun PatSyn          = text "pattern synonym declaration"

-----------------
pprAStmtContext, pprStmtContext :: (Outputable id,
                                    Outputable (NameOrRdrName id))
                                => HsStmtContext id -> SDoc
pprAStmtContext ctxt = article <+> pprStmtContext ctxt
  where
    pp_an = text "an"
    pp_a  = text "a"
    article = case ctxt of
                  MDoExpr       -> pp_an
                  PArrComp      -> pp_an
                  GhciStmtCtxt  -> pp_an
                  _             -> pp_a


-----------------
pprStmtContext GhciStmtCtxt    = text "interactive GHCi command"
pprStmtContext DoExpr          = text "'do' block"
pprStmtContext MDoExpr         = text "'mdo' block"
pprStmtContext ArrowExpr       = text "'do' block in an arrow command"
pprStmtContext ListComp        = text "list comprehension"
pprStmtContext MonadComp       = text "monad comprehension"
pprStmtContext PArrComp        = text "array comprehension"
pprStmtContext (PatGuard ctxt) = text "pattern guard for" $$ pprMatchContext ctxt

-- Drop the inner contexts when reporting errors, else we get
--     Unexpected transform statement
--     in a transformed branch of
--          transformed branch of
--          transformed branch of monad comprehension
pprStmtContext (ParStmtCtxt c) =
  sdocWithPprDebug $ \dbg -> if dbg
    then sep [text "parallel branch of", pprAStmtContext c]
    else pprStmtContext c
pprStmtContext (TransStmtCtxt c) =
  sdocWithPprDebug $ \dbg -> if dbg
    then sep [text "transformed branch of", pprAStmtContext c]
    else pprStmtContext c

instance (Outputable p, Outputable (NameOrRdrName p))
      => Outputable (HsStmtContext p) where
    ppr = pprStmtContext

-- Used to generate the string for a *runtime* error message
matchContextErrString :: Outputable id
                      => HsMatchContext id -> SDoc
matchContextErrString (FunRhs{mc_fun=L _ fun})   = text "function" <+> ppr fun
matchContextErrString CaseAlt                    = text "case"
matchContextErrString IfAlt                      = text "multi-way if"
matchContextErrString PatBindRhs                 = text "pattern binding"
matchContextErrString RecUpd                     = text "record update"
matchContextErrString LambdaExpr                 = text "lambda"
matchContextErrString ProcExpr                   = text "proc"
matchContextErrString ThPatSplice                = panic "matchContextErrString"  -- Not used at runtime
matchContextErrString ThPatQuote                 = panic "matchContextErrString"  -- Not used at runtime
matchContextErrString PatSyn                     = panic "matchContextErrString"  -- Not used at runtime
matchContextErrString (StmtCtxt (ParStmtCtxt c))   = matchContextErrString (StmtCtxt c)
matchContextErrString (StmtCtxt (TransStmtCtxt c)) = matchContextErrString (StmtCtxt c)
matchContextErrString (StmtCtxt (PatGuard _))      = text "pattern guard"
matchContextErrString (StmtCtxt GhciStmtCtxt)      = text "interactive GHCi command"
matchContextErrString (StmtCtxt DoExpr)            = text "'do' block"
matchContextErrString (StmtCtxt ArrowExpr)         = text "'do' block"
matchContextErrString (StmtCtxt MDoExpr)           = text "'mdo' block"
matchContextErrString (StmtCtxt ListComp)          = text "list comprehension"
matchContextErrString (StmtCtxt MonadComp)         = text "monad comprehension"
matchContextErrString (StmtCtxt PArrComp)          = text "array comprehension"

pprMatchInCtxt :: (SourceTextX idR, OutputableBndrId idR,
                   -- TODO:AZ these constraints do not make sense
                   Outputable (NameOrRdrName (NameOrRdrName (IdP idR))),
                   Outputable body)
               => Match idR body -> SDoc
pprMatchInCtxt match  = hang (text "In" <+> pprMatchContext (m_ctxt match)
                                        <> colon)
                             4 (pprMatch match)

pprStmtInCtxt :: (SourceTextX idL, SourceTextX idR,
                  OutputableBndrId idL, OutputableBndrId idR,
                  Outputable body)
               => HsStmtContext (IdP idL) -> StmtLR idL idR body -> SDoc
pprStmtInCtxt ctxt (LastStmt e _ _)
  | isListCompExpr ctxt      -- For [ e | .. ], do not mutter about "stmts"
  = hang (text "In the expression:") 2 (ppr e)

pprStmtInCtxt ctxt stmt
  = hang (text "In a stmt of" <+> pprAStmtContext ctxt <> colon)
       2 (ppr_stmt stmt)
  where
    -- For Group and Transform Stmts, don't print the nested stmts!
    ppr_stmt (TransStmt { trS_by = by, trS_using = using
                        , trS_form = form }) = pprTransStmt by using form
    ppr_stmt stmt = pprStmt stmt

-- ------------------------------------

instance Outputable SpliceDecoration where
  ppr x = text $ show x

-- -----------------------------------------------------------------------------
-- Notes
-- -----------------------------------------------------------------------------
{-
Note [CmdSyntaxtable]
~~~~~~~~~~~~~~~~~~~~~
Used only for arrow-syntax stuff (HsCmdTop), the CmdSyntaxTable keeps
track of the methods needed for a Cmd.

* Before the renamer, this list is an empty list

* After the renamer, it takes the form @[(std_name, HsVar actual_name)]@
  For example, for the 'arr' method
   * normal case:            (GHC.Control.Arrow.arr, HsVar GHC.Control.Arrow.arr)
   * with rebindable syntax: (GHC.Control.Arrow.arr, arr_22)
             where @arr_22@ is whatever 'arr' is in scope

* After the type checker, it takes the form [(std_name, <expression>)]
  where <expression> is the evidence for the method.  This evidence is
  instantiated with the class, but is still polymorphic in everything
  else.  For example, in the case of 'arr', the evidence has type
         forall b c. (b->c) -> a b c
  where 'a' is the ambient type of the arrow.  This polymorphism is
  important because the desugarer uses the same evidence at multiple
  different types.

This is Less Cool than what we normally do for rebindable syntax, which is to
make fully-instantiated piece of evidence at every use site.  The Cmd way
is Less Cool because
  * The renamer has to predict which methods are needed.
    See the tedious RnExpr.methodNamesCmd.

  * The desugarer has to know the polymorphic type of the instantiated
    method. This is checked by Inst.tcSyntaxName, but is less flexible
    than the rest of rebindable syntax, where the type is less
    pre-ordained.  (And this flexibility is useful; for example we can
    typecheck do-notation with (>>=) :: m1 a -> (a -> m2 b) -> m2 b.)

Note [Parens in HsSyn]
~~~~~~~~~~~~~~~~~~~~~~
HsPar (and ParPat in patterns, HsParTy in types) is used as follows

  * HsPar is required; the pretty printer does not add parens.

  * HsPars are respected when rearranging operator fixities.
    So   a * (b + c)  means what it says (where the parens are an HsPar)

  * For ParPat and HsParTy the pretty printer does add parens but this should be
    a no-op for ParsedSource, based on the pretty printer round trip feature
    introduced in
    https://phabricator.haskell.org/rGHC499e43824bda967546ebf95ee33ec1f84a114a7c

  * ParPat and HsParTy are pretty printed as '( .. )' regardless of whether or
    not they are strictly necssary. This should be addressed when #13238 is
    completed, to be treated the same as HsPar.

Note [m_ctxt in Match]
~~~~~~~~~~~~~~~~~~~~~~

A Match can occur in a number of contexts, such as a FunBind, HsCase, HsLam and
so on.

In order to simplify tooling processing and pretty print output, the provenance
is captured in an HsMatchContext.

This is particularly important for the API Annotations for a multi-equation
FunBind.

The parser initially creates a FunBind with a single Match in it for
every function definition it sees.

These are then grouped together by getMonoBind into a single FunBind,
where all the Matches are combined.

In the process, all the original FunBind fun_id's bar one are
discarded, including the locations.

This causes a problem for source to source conversions via API
Annotations, so the original fun_ids and infix flags are preserved in
the Match, when it originates from a FunBind.

Example infix function definition requiring individual API Annotations

    (&&&  ) [] [] =  []
    xs    &&&   [] =  xs
    (  &&&  ) [] ys =  ys

Note [Sections in HsSyn]
~~~~~~~~~~~~~~~~~~~~~~~~
Sections should always appear wrapped in an HsPar, thus
         HsPar (SectionR ...)
The parser parses sections in a wider variety of situations
(See Note [Parsing sections]), but the renamer checks for those
parens.  This invariant makes pretty-printing easier; we don't need
a special case for adding the parens round sections.

Note [Rebindable if]
~~~~~~~~~~~~~~~~~~~~
The rebindable syntax for 'if' is a bit special, because when
rebindable syntax is *off* we do not want to treat
   (if c then t else e)
as if it was an application (ifThenElse c t e).  Why not?
Because we allow an 'if' to return *unboxed* results, thus
  if blah then 3# else 4#
whereas that would not be possible using a all to a polymorphic function
(because you can't call a polymorphic function at an unboxed type).

So we use Nothing to mean "use the old built-in typing rule".

Note [Record Update HsWrapper]
~~~~~~~~~~~~~~~~~~~~~~~~~~~~~~
There is a wrapper in RecordUpd which is used for the *required*
constraints for pattern synonyms. This wrapper is created in the
typechecking and is then directly used in the desugaring without
modification.

For example, if we have the record pattern synonym P,
  pattern P :: (Show a) => a -> Maybe a
  pattern P{x} = Just x

  foo = (Just True) { x = False }
then `foo` desugars to something like
  foo = case Just True of
          P x -> P False
hence we need to provide the correct dictionaries to P's matcher on
the RHS so that we can build the expression.

Note [Located RdrNames]
~~~~~~~~~~~~~~~~~~~~~~~
A number of syntax elements have seemingly redundant locations attached to them.
This is deliberate, to allow transformations making use of the API Annotations
to easily correlate a Located Name in the RenamedSource with a Located RdrName
in the ParsedSource.

There are unfortunately enough differences between the ParsedSource and the
RenamedSource that the API Annotations cannot be used directly with
RenamedSource, so this allows a simple mapping to be used based on the location.

Note [OutOfScope and GlobalRdrEnv]
~~~~~~~~~~~~~~~~~~~~~~~~~~~~~~~~~~
To understand why we bundle a GlobalRdrEnv with an out-of-scope variable,
consider the following module:

    module A where

    foo :: ()
    foo = bar

    bat :: [Double]
    bat = [1.2, 3.4]

    $(return [])

    bar = ()
    bad = False

When A is compiled, the renamer determines that `bar` is not in scope in the
declaration of `foo` (since `bar` is declared in the following inter-splice
group).  Once it has finished typechecking the entire module, the typechecker
then generates the associated error message, which specifies both the type of
`bar` and a list of possible in-scope alternatives:

    A.hs:6:7: error:
        • Variable not in scope: bar :: ()
        • ‘bar’ (line 13) is not in scope before the splice on line 11
          Perhaps you meant ‘bat’ (line 9)

When it calls RnEnv.unknownNameSuggestions to identify these alternatives, the
typechecker must provide a GlobalRdrEnv.  If it provided the current one, which
contains top-level declarations for the entire module, the error message would
incorrectly suggest the out-of-scope `bar` and `bad` as possible alternatives
for `bar` (see Trac #11680).  Instead, the typechecker must use the same
GlobalRdrEnv the renamer used when it determined that `bar` is out-of-scope.

To obtain this GlobalRdrEnv, can the typechecker simply use the out-of-scope
`bar`'s location to either reconstruct it (from the current GlobalRdrEnv) or to
look it up in some global store?  Unfortunately, no.  The problem is that
location information is not always sufficient for this task.  This is most
apparent when dealing with the TH function addTopDecls, which adds its
declarations to the FOLLOWING inter-splice group.  Consider these declarations:

    ex9 = cat               -- cat is NOT in scope here

    $(do -------------------------------------------------------------
        ds <- [d| f = cab   -- cat and cap are both in scope here
                  cat = ()
                |]
        addTopDecls ds
        [d| g = cab         -- only cap is in scope here
            cap = True
          |])

    ex10 = cat              -- cat is NOT in scope here

    $(return []) -----------------------------------------------------

    ex11 = cat              -- cat is in scope

Here, both occurrences of `cab` are out-of-scope, and so the typechecker needs
the GlobalRdrEnvs which were used when they were renamed.  These GlobalRdrEnvs
are different (`cat` is present only in the GlobalRdrEnv for f's `cab'), but the
locations of the two `cab`s are the same (they are both created in the same
splice).  Thus, we must include some additional information with each `cab` to
allow the typechecker to obtain the correct GlobalRdrEnv.  Clearly, the simplest
information to use is the GlobalRdrEnv itself.

Note [The type of bind in Stmts]
~~~~~~~~~~~~~~~~~~~~~~~~~~~~~~~~
Some Stmts, notably BindStmt, keep the (>>=) bind operator.
We do NOT assume that it has type
    (>>=) :: m a -> (a -> m b) -> m b
In some cases (see Trac #303, #1537) it might have a more
exotic type, such as
    (>>=) :: m i j a -> (a -> m j k b) -> m i k b
So we must be careful not to make assumptions about the type.
In particular, the monad may not be uniform throughout.

Note [TransStmt binder map]
~~~~~~~~~~~~~~~~~~~~~~~~~~~
The [(idR,idR)] in a TransStmt behaves as follows:

  * Before renaming: []

  * After renaming:
          [ (x27,x27), ..., (z35,z35) ]
    These are the variables
       bound by the stmts to the left of the 'group'
       and used either in the 'by' clause,
                or     in the stmts following the 'group'
    Each item is a pair of identical variables.

  * After typechecking:
          [ (x27:Int, x27:[Int]), ..., (z35:Bool, z35:[Bool]) ]
    Each pair has the same unique, but different *types*.

Note [BodyStmt]
~~~~~~~~~~~~~~~
BodyStmts are a bit tricky, because what they mean
depends on the context.  Consider the following contexts:

        A do expression of type (m res_ty)
        ~~~~~~~~~~~~~~~~~~~~~~~~~~~~~~~~~~
        * BodyStmt E any_ty:   do { ....; E; ... }
                E :: m any_ty
          Translation: E >> ...

        A list comprehensions of type [elt_ty]
        ~~~~~~~~~~~~~~~~~~~~~~~~~~~~~~~~~~~~~~
        * BodyStmt E Bool:   [ .. | .... E ]
                        [ .. | ..., E, ... ]
                        [ .. | .... | ..., E | ... ]
                E :: Bool
          Translation: if E then fail else ...

        A guard list, guarding a RHS of type rhs_ty
        ~~~~~~~~~~~~~~~~~~~~~~~~~~~~~~~~~~~~~~~~~~~
        * BodyStmt E BooParStmtBlockl:   f x | ..., E, ... = ...rhs...
                E :: Bool
          Translation: if E then fail else ...

        A monad comprehension of type (m res_ty)
        ~~~~~~~~~~~~~~~~~~~~~~~~~~~~~~~~~~~~~~~~~~~
        * BodyStmt E Bool:   [ .. | .... E ]
                E :: Bool
          Translation: guard E >> ...

Array comprehensions are handled like list comprehensions.

Note [How RecStmt works]
~~~~~~~~~~~~~~~~~~~~~~~~
Example:
   HsDo [ BindStmt x ex

        , RecStmt { recS_rec_ids   = [a, c]
                  , recS_stmts     = [ BindStmt b (return (a,c))
                                     , LetStmt a = ...b...
                                     , BindStmt c ec ]
                  , recS_later_ids = [a, b]

        , return (a b) ]

Here, the RecStmt binds a,b,c; but
  - Only a,b are used in the stmts *following* the RecStmt,
  - Only a,c are used in the stmts *inside* the RecStmt
        *before* their bindings

Why do we need *both* rec_ids and later_ids?  For monads they could be
combined into a single set of variables, but not for arrows.  That
follows from the types of the respective feedback operators:

        mfix :: MonadFix m => (a -> m a) -> m a
        loop :: ArrowLoop a => a (b,d) (c,d) -> a b c

* For mfix, the 'a' covers the union of the later_ids and the rec_ids
* For 'loop', 'c' is the later_ids and 'd' is the rec_ids

Note [Typing a RecStmt]
~~~~~~~~~~~~~~~~~~~~~~~
A (RecStmt stmts) types as if you had written

  (v1,..,vn, _, ..., _) <- mfix (\~(_, ..., _, r1, ..., rm) ->
                                 do { stmts
                                    ; return (v1,..vn, r1, ..., rm) })

where v1..vn are the later_ids
      r1..rm are the rec_ids

Note [Monad Comprehensions]
~~~~~~~~~~~~~~~~~~~~~~~~~~~
Monad comprehensions require separate functions like 'return' and
'>>=' for desugaring. These functions are stored in the statements
used in monad comprehensions. For example, the 'return' of the 'LastStmt'
expression is used to lift the body of the monad comprehension:

  [ body | stmts ]
   =>
  stmts >>= \bndrs -> return body

In transform and grouping statements ('then ..' and 'then group ..') the
'return' function is required for nested monad comprehensions, for example:

  [ body | stmts, then f, rest ]
   =>
  f [ env | stmts ] >>= \bndrs -> [ body | rest ]

BodyStmts require the 'Control.Monad.guard' function for boolean
expressions:

  [ body | exp, stmts ]
   =>
  guard exp >> [ body | stmts ]

Parallel statements require the 'Control.Monad.Zip.mzip' function:

  [ body | stmts1 | stmts2 | .. ]
   =>
  mzip stmts1 (mzip stmts2 (..)) >>= \(bndrs1, (bndrs2, ..)) -> return body

In any other context than 'MonadComp', the fields for most of these
'SyntaxExpr's stay bottom.

Note [Pending Splices]
~~~~~~~~~~~~~~~~~~~~~~
When we rename an untyped bracket, we name and lift out all the nested
splices, so that when the typechecker hits the bracket, it can
typecheck those nested splices without having to walk over the untyped
bracket code.  So for example
    [| f $(g x) |]
looks like

    HsBracket (HsApp (HsVar "f") (HsSpliceE _ (g x)))

which the renamer rewrites to

    HsRnBracketOut (HsApp (HsVar f) (HsSpliceE sn (g x)))
                   [PendingRnSplice UntypedExpSplice sn (g x)]

* The 'sn' is the Name of the splice point, the SplicePointName

* The PendingRnExpSplice gives the splice that splice-point name maps to;
  and the typechecker can now conveniently find these sub-expressions

* The other copy of the splice, in the second argument of HsSpliceE
                                in the renamed first arg of HsRnBracketOut
  is used only for pretty printing

There are four varieties of pending splices generated by the renamer,
distinguished by their UntypedSpliceFlavour

 * Pending expression splices (UntypedExpSplice), e.g.,
       [|$(f x) + 2|]

   UntypedExpSplice is also used for
     * quasi-quotes, where the pending expression expands to
          $(quoter "...blah...")
       (see RnSplice.makePending, HsQuasiQuote case)

     * cross-stage lifting, where the pending expression expands to
          $(lift x)
       (see RnSplice.checkCrossStageLifting)

 * Pending pattern splices (UntypedPatSplice), e.g.,
       [| \$(f x) -> x |]

 * Pending type splices (UntypedTypeSplice), e.g.,
       [| f :: $(g x) |]

 * Pending declaration (UntypedDeclSplice), e.g.,
       [| let $(f x) in ... |]

There is a fifth variety of pending splice, which is generated by the type
checker:

  * Pending *typed* expression splices, (PendingTcSplice), e.g.,
        [||1 + $$(f 2)||]

It would be possible to eliminate HsRnBracketOut and use HsBracketOut for the
output of the renamer. However, when pretty printing the output of the renamer,
e.g., in a type error message, we *do not* want to print out the pending
splices. In contrast, when pretty printing the output of the type checker, we
*do* want to print the pending splices. So splitting them up seems to make
sense, although I hate to add another constructor to HsExpr.
-}<|MERGE_RESOLUTION|>--- conflicted
+++ resolved
@@ -3313,48 +3313,6 @@
 pp_dotdot :: SDoc
 pp_dotdot = text " .. "
 
-<<<<<<< HEAD
-=======
-{-
-************************************************************************
-*                                                                      *
-\subsection{HsMatchCtxt}
-*                                                                      *
-************************************************************************
--}
-
--- | Haskell Match Context
---
--- Context of a pattern match. This is more subtle than it would seem. See Note
--- [Varieties of pattern matches].
-data HsMatchContext id -- Not an extensible tag
-  = FunRhs { mc_fun        :: Located id    -- ^ function binder of @f@
-           , mc_fixity     :: LexicalFixity -- ^ fixing of @f@
-           , mc_strictness :: SrcStrictness -- ^ was @f@ banged?
-                                            -- See Note [FunBind vs PatBind]
-           }
-                                -- ^A pattern matching on an argument of a
-                                -- function binding
-  | LambdaExpr                  -- ^Patterns of a lambda
-  | CaseAlt                     -- ^Patterns and guards on a case alternative
-  | IfAlt                       -- ^Guards of a multi-way if alternative
-  | ProcExpr                    -- ^Patterns of a proc
-  | PatBindRhs                  -- ^A pattern binding  eg [y] <- e = e
-
-  | RecUpd                      -- ^Record update [used only in DsExpr to
-                                --    tell matchWrapper what sort of
-                                --    runtime error message to generate]
-
-  | StmtCtxt (HsStmtContext id) -- ^Pattern of a do-stmt, list comprehension,
-                                -- pattern guard, etc
-
-  | ThPatSplice            -- ^A Template Haskell pattern splice
-  | ThPatQuote             -- ^A Template Haskell pattern quotation [p| (a,b) |]
-  | PatSyn                 -- ^A pattern synonym declaration
-  deriving Functor
-deriving instance (Data id) => Data (HsMatchContext id)
-
->>>>>>> c6462ab0
 instance OutputableBndr id => Outputable (HsMatchContext id) where
   ppr m@(FunRhs{})          = text "FunRhs" <+> ppr (mc_fun m) <+> ppr (mc_fixity m)
   ppr LambdaExpr            = text "LambdaExpr"
