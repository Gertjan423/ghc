{-
(c) The University of Glasgow 2006
(c) The GRASP/AQUA Project, Glasgow University, 1992-1998


This module converts Template Haskell syntax into HsSyn
-}

{-# LANGUAGE CPP #-}
{-# LANGUAGE ScopedTypeVariables #-}

module Convert( convertToHsExpr, convertToPat, convertToHsDecls,
                convertToHsType,
                thRdrNameGuesses ) where

import HsSyn as Hs
import qualified Class
import RdrName
import qualified Name
import Module
import RdrHsSyn
import qualified OccName
import OccName
import SrcLoc
import Type
import qualified Coercion ( Role(..) )
import TysWiredIn
import TysPrim (eqPrimTyCon)
import BasicTypes as Hs
import ForeignCall
import Unique
import ErrUtils
import Bag
import Lexeme
import Util
import FastString
import Outputable
--import TcEvidence

import qualified Data.ByteString as BS
import Control.Monad( unless, liftM, ap )
#if __GLASGOW_HASKELL__ < 709
import Control.Applicative (Applicative(..))
#endif

import Data.Char ( chr )
import Data.Word ( Word8 )
import Data.Maybe( catMaybes )
import Language.Haskell.TH as TH hiding (sigP)
import Language.Haskell.TH.Syntax as TH

-------------------------------------------------------------------
--              The external interface

convertToHsDecls :: SrcSpan -> [TH.Dec] -> Either MsgDoc [LHsDecl RdrName]
convertToHsDecls loc ds = initCvt loc (fmap catMaybes (mapM cvt_dec ds))
  where
    cvt_dec d = wrapMsg "declaration" d (cvtDec d)

convertToHsExpr :: SrcSpan -> TH.Exp -> Either MsgDoc (LHsExpr RdrName)
convertToHsExpr loc e
  = initCvt loc $ wrapMsg "expression" e $ cvtl e

convertToPat :: SrcSpan -> TH.Pat -> Either MsgDoc (LPat RdrName)
convertToPat loc p
  = initCvt loc $ wrapMsg "pattern" p $ cvtPat p

convertToHsType :: SrcSpan -> TH.Type -> Either MsgDoc (LHsType RdrName)
convertToHsType loc t
  = initCvt loc $ wrapMsg "type" t $ cvtType t

-------------------------------------------------------------------
newtype CvtM a = CvtM { unCvtM :: SrcSpan -> Either MsgDoc (SrcSpan, a) }
        -- Push down the source location;
        -- Can fail, with a single error message

-- NB: If the conversion succeeds with (Right x), there should
--     be no exception values hiding in x
-- Reason: so a (head []) in TH code doesn't subsequently
--         make GHC crash when it tries to walk the generated tree

-- Use the loc everywhere, for lack of anything better
-- In particular, we want it on binding locations, so that variables bound in
-- the spliced-in declarations get a location that at least relates to the splice point

instance Functor CvtM where
    fmap = liftM

instance Applicative CvtM where
    pure x = CvtM $ \loc -> Right (loc,x)
    (<*>) = ap

instance Monad CvtM where
  return = pure
  (CvtM m) >>= k = CvtM $ \loc -> case m loc of
                                  Left err -> Left err
                                  Right (loc',v) -> unCvtM (k v) loc'

initCvt :: SrcSpan -> CvtM a -> Either MsgDoc a
initCvt loc (CvtM m) = fmap snd (m loc)

force :: a -> CvtM ()
force a = a `seq` return ()

failWith :: MsgDoc -> CvtM a
failWith m = CvtM (\_ -> Left m)

getL :: CvtM SrcSpan
getL = CvtM (\loc -> Right (loc,loc))

setL :: SrcSpan -> CvtM ()
setL loc = CvtM (\_ -> Right (loc, ()))

returnL :: a -> CvtM (Located a)
returnL x = CvtM (\loc -> Right (loc, L loc x))

returnJustL :: a -> CvtM (Maybe (Located a))
returnJustL = fmap Just . returnL

wrapParL :: (Located a -> a) -> a -> CvtM a
wrapParL add_par x = CvtM (\loc -> Right (loc, add_par (L loc x)))

wrapMsg :: (Show a, TH.Ppr a) => String -> a -> CvtM b -> CvtM b
-- E.g  wrapMsg "declaration" dec thing
wrapMsg what item (CvtM m)
  = CvtM (\loc -> case m loc of
                     Left err -> Left (err $$ getPprStyle msg)
                     Right v  -> Right v)
  where
        -- Show the item in pretty syntax normally,
        -- but with all its constructors if you say -dppr-debug
    msg sty = hang (ptext (sLit "When splicing a TH") <+> text what <> colon)
                 2 (if debugStyle sty
                    then text (show item)
                    else text (pprint item))

wrapL :: CvtM a -> CvtM (Located a)
wrapL (CvtM m) = CvtM (\loc -> case m loc of
                               Left err -> Left err
                               Right (loc',v) -> Right (loc',L loc v))

-------------------------------------------------------------------
cvtDecs :: [TH.Dec] -> CvtM [LHsDecl RdrName]
cvtDecs = fmap catMaybes . mapM cvtDec

cvtDec :: TH.Dec -> CvtM (Maybe (LHsDecl RdrName))
cvtDec (TH.ValD pat body ds)
  | TH.VarP s <- pat
  = do  { s' <- vNameL s
        ; cl' <- cvtClause (Clause [] body ds)
        ; returnJustL $ Hs.ValD $ mkFunBind s' [cl'] }

  | otherwise
  = do  { pat' <- cvtPat pat
        ; body' <- cvtGuard body
        ; ds' <- cvtLocalDecs (ptext (sLit "a where clause")) ds
        ; returnJustL $ Hs.ValD $
          PatBind { pat_lhs = pat', pat_rhs = GRHSs body' (noLoc ds')
                  , pat_rhs_ty = placeHolderType, bind_fvs = placeHolderNames
                  , pat_ticks = ([],[]) } }

cvtDec (TH.FunD nm cls)
  | null cls
  = failWith (ptext (sLit "Function binding for")
                 <+> quotes (text (TH.pprint nm))
                 <+> ptext (sLit "has no equations"))
  | otherwise
  = do  { nm' <- vNameL nm
        ; cls' <- mapM cvtClause cls
        ; returnJustL $ Hs.ValD $ mkFunBind nm' cls' }

cvtDec (TH.SigD nm typ)
  = do  { nm' <- vNameL nm
        ; ty' <- cvtType typ
        ; returnJustL $ Hs.SigD (TypeSig [nm'] (mkLHsSigWcType ty')) }

cvtDec (TH.InfixD fx nm)
  -- Fixity signatures are allowed for variables, constructors, and types
  -- the renamer automatically looks for types during renaming, even when
  -- the RdrName says it's a variable or a constructor. So, just assume
  -- it's a variable or constructor and proceed.
  = do { nm' <- vcNameL nm
       ; returnJustL (Hs.SigD (FixSig (FixitySig [nm'] (cvtFixity fx)))) }

cvtDec (PragmaD prag)
  = cvtPragmaD prag

cvtDec (TySynD tc tvs rhs)
  = do  { (_, tc', tvs') <- cvt_tycl_hdr [] tc tvs
        ; rhs' <- cvtType rhs
        ; returnJustL $ TyClD $
          SynDecl { tcdLName = tc'
                  , tcdTyVars = tvs', tcdFVs = placeHolderNames
                  , tcdRhs = rhs' } }

cvtDec (DataD ctxt tc tvs constrs derivs)
  = do  { (ctxt', tc', tvs') <- cvt_tycl_hdr ctxt tc tvs
        ; cons' <- mapM cvtConstr constrs
        ; derivs' <- cvtDerivs derivs
        ; let defn = HsDataDefn { dd_ND = DataType, dd_cType = Nothing
                                , dd_ctxt = ctxt'
                                , dd_kindSig = Nothing
                                , dd_cons = cons', dd_derivs = derivs' }
        ; returnJustL $ TyClD (DataDecl { tcdLName = tc', tcdTyVars = tvs'
                                        , tcdDataDefn = defn
                                        , tcdFVs = placeHolderNames }) }

cvtDec (NewtypeD ctxt tc tvs constr derivs)
  = do  { (ctxt', tc', tvs') <- cvt_tycl_hdr ctxt tc tvs
        ; con' <- cvtConstr constr
        ; derivs' <- cvtDerivs derivs
        ; let defn = HsDataDefn { dd_ND = NewType, dd_cType = Nothing
                                , dd_ctxt = ctxt'
                                , dd_kindSig = Nothing
                                , dd_cons = [con']
                                , dd_derivs = derivs' }
        ; returnJustL $ TyClD (DataDecl { tcdLName = tc', tcdTyVars = tvs'
                                    , tcdDataDefn = defn
                                    , tcdFVs = placeHolderNames }) }

cvtDec (ClassD ctxt cl tvs fds decs)
  = do  { (cxt', tc', tvs') <- cvt_tycl_hdr ctxt cl tvs
        ; fds'  <- mapM cvt_fundep fds
        ; (binds', sigs', fams', ats', adts') <- cvt_ci_decs (ptext (sLit "a class declaration")) decs
        ; unless (null adts')
            (failWith $ (ptext (sLit "Default data instance declarations are not allowed:"))
                   $$ (Outputable.ppr adts'))
        ; at_defs <- mapM cvt_at_def ats'
        ; returnJustL $ TyClD $
          ClassDecl { tcdCtxt = cxt', tcdLName = tc', tcdTyVars = tvs'
                    , tcdFDs = fds', tcdSigs = Hs.mkClassOpSigs sigs'
                    , tcdMeths = binds'
                    , tcdATs = fams', tcdATDefs = at_defs, tcdDocs = []
                    , tcdFVs = placeHolderNames }
                              -- no docs in TH ^^
        }
  where
    cvt_at_def :: LTyFamInstDecl RdrName -> CvtM (LTyFamDefltEqn RdrName)
    -- Very similar to what happens in RdrHsSyn.mkClassDecl
    cvt_at_def decl = case RdrHsSyn.mkATDefault decl of
                        Right def     -> return def
                        Left (_, msg) -> failWith msg

cvtDec (InstanceD ctxt ty decs)
  = do  { let doc = ptext (sLit "an instance declaration")
        ; (binds', sigs', fams', ats', adts') <- cvt_ci_decs doc decs
        ; unless (null fams') (failWith (mkBadDecMsg doc fams'))
        ; ctxt' <- cvtContext ctxt
        ; L loc ty' <- cvtType ty
        ; let inst_ty' = L loc $ HsQualTy { hst_ctxt = ctxt', hst_body = L loc ty' }
        ; returnJustL $ InstD $ ClsInstD $
          ClsInstDecl { cid_poly_ty = mkLHsSigType inst_ty'
                      , cid_binds = binds'
                      , cid_sigs = Hs.mkClassOpSigs sigs'
                      , cid_tyfam_insts = ats', cid_datafam_insts = adts'
                      , cid_overlap_mode = Nothing } }

cvtDec (ForeignD ford)
  = do { ford' <- cvtForD ford
       ; returnJustL $ ForD ford' }

cvtDec (DataFamilyD tc tvs kind)
  = do { (_, tc', tvs') <- cvt_tycl_hdr [] tc tvs
       ; result <- cvtMaybeKindToFamilyResultSig kind
       ; returnJustL $ TyClD $ FamDecl $
         FamilyDecl DataFamily tc' tvs' result Nothing }

cvtDec (DataInstD ctxt tc tys constrs derivs)
  = do { (ctxt', tc', typats') <- cvt_tyinst_hdr ctxt tc tys
       ; cons' <- mapM cvtConstr constrs
       ; derivs' <- cvtDerivs derivs
       ; let defn = HsDataDefn { dd_ND = DataType, dd_cType = Nothing
                               , dd_ctxt = ctxt'
                               , dd_kindSig = Nothing
                               , dd_cons = cons', dd_derivs = derivs' }

       ; returnJustL $ InstD $ DataFamInstD
           { dfid_inst = DataFamInstDecl { dfid_tycon = tc', dfid_pats = typats'
                                         , dfid_defn = defn
                                         , dfid_fvs = placeHolderNames } }}

cvtDec (NewtypeInstD ctxt tc tys constr derivs)
  = do { (ctxt', tc', typats') <- cvt_tyinst_hdr ctxt tc tys
       ; con' <- cvtConstr constr
       ; derivs' <- cvtDerivs derivs
       ; let defn = HsDataDefn { dd_ND = NewType, dd_cType = Nothing
                               , dd_ctxt = ctxt'
                               , dd_kindSig = Nothing
                               , dd_cons = [con'], dd_derivs = derivs' }
       ; returnJustL $ InstD $ DataFamInstD
           { dfid_inst = DataFamInstDecl { dfid_tycon = tc', dfid_pats = typats'
                                         , dfid_defn = defn
                                         , dfid_fvs = placeHolderNames } }}

cvtDec (TySynInstD tc eqn)
  = do  { tc' <- tconNameL tc
        ; eqn' <- cvtTySynEqn tc' eqn
        ; returnJustL $ InstD $ TyFamInstD
            { tfid_inst = TyFamInstDecl { tfid_eqn = eqn'
                                        , tfid_fvs = placeHolderNames } } }

cvtDec (OpenTypeFamilyD tc tvs result injectivity)
  = do { (_, tc', tvs') <- cvt_tycl_hdr [] tc tvs
       ; result' <- cvtFamilyResultSig result
       ; injectivity' <- traverse cvtInjectivityAnnotation injectivity
       ; returnJustL $ TyClD $ FamDecl $
         FamilyDecl OpenTypeFamily tc' tvs' result' injectivity' }

cvtDec (ClosedTypeFamilyD tc tyvars result injectivity eqns)
  = do { (_, tc', tvs') <- cvt_tycl_hdr [] tc tyvars
       ; result' <- cvtFamilyResultSig result
       ; eqns' <- mapM (cvtTySynEqn tc') eqns
       ; injectivity' <- traverse cvtInjectivityAnnotation injectivity
       ; returnJustL $ TyClD $ FamDecl $
         FamilyDecl (ClosedTypeFamily (Just eqns')) tc' tvs' result'
                                      injectivity' }

cvtDec (TH.RoleAnnotD tc roles)
  = do { tc' <- tconNameL tc
       ; let roles' = map (noLoc . cvtRole) roles
       ; returnJustL $ Hs.RoleAnnotD (RoleAnnotDecl tc' roles') }

cvtDec (TH.StandaloneDerivD cxt ty)
  = do { cxt' <- cvtContext cxt
       ; L loc ty'  <- cvtType ty
       ; let inst_ty' = L loc $ HsQualTy { hst_ctxt = cxt', hst_body = L loc ty' }
       ; returnJustL $ DerivD $
         DerivDecl { deriv_type = mkLHsSigType inst_ty', deriv_overlap_mode = Nothing } }

cvtDec (TH.DefaultSigD nm typ)
  = do { nm' <- vNameL nm
       ; ty' <- cvtType typ
       ; returnJustL $ Hs.SigD $ ClassOpSig True [nm'] (mkLHsSigType ty') }
----------------
cvtTySynEqn :: Located RdrName -> TySynEqn -> CvtM (LTyFamInstEqn RdrName)
cvtTySynEqn tc (TySynEqn lhs rhs)
  = do  { lhs' <- mapM cvtType lhs
        ; rhs' <- cvtType rhs
        ; returnL $ TyFamEqn { tfe_tycon = tc
                             , tfe_pats = mkHsImplicitBndrs lhs'
                             , tfe_rhs = rhs' } }

----------------
cvt_ci_decs :: MsgDoc -> [TH.Dec]
            -> CvtM (LHsBinds RdrName,
                     [LSig RdrName],
                     [LFamilyDecl RdrName],
                     [LTyFamInstDecl RdrName],
                     [LDataFamInstDecl RdrName])
-- Convert the declarations inside a class or instance decl
-- ie signatures, bindings, and associated types
cvt_ci_decs doc decs
  = do  { decs' <- cvtDecs decs
        ; let (ats', bind_sig_decs') = partitionWith is_tyfam_inst decs'
        ; let (adts', no_ats')       = partitionWith is_datafam_inst bind_sig_decs'
        ; let (sigs', prob_binds')   = partitionWith is_sig no_ats'
        ; let (binds', prob_fams')   = partitionWith is_bind prob_binds'
        ; let (fams', bads)          = partitionWith is_fam_decl prob_fams'
        ; unless (null bads) (failWith (mkBadDecMsg doc bads))
          --We use FromSource as the origin of the bind
          -- because the TH declaration is user-written
        ; return (listToBag binds', sigs', fams', ats', adts') }

----------------
cvt_tycl_hdr :: TH.Cxt -> TH.Name -> [TH.TyVarBndr]
             -> CvtM ( LHsContext RdrName
                     , Located RdrName
                     , LHsQTyVars RdrName)
cvt_tycl_hdr cxt tc tvs
  = do { cxt' <- cvtContext cxt
       ; tc'  <- tconNameL tc
       ; tvs' <- cvtTvs tvs
       ; return (cxt', tc', tvs')
       }

cvt_tyinst_hdr :: TH.Cxt -> TH.Name -> [TH.Type]
               -> CvtM ( LHsContext RdrName
                       , Located RdrName
                       , HsImplicitBndrs RdrName [LHsType RdrName])
cvt_tyinst_hdr cxt tc tys
  = do { cxt' <- cvtContext cxt
       ; tc'  <- tconNameL tc
       ; tys' <- mapM cvtType tys
       ; return (cxt', tc', mkHsImplicitBndrs tys') }

-------------------------------------------------------------------
--              Partitioning declarations
-------------------------------------------------------------------

is_fam_decl :: LHsDecl RdrName -> Either (LFamilyDecl RdrName) (LHsDecl RdrName)
is_fam_decl (L loc (TyClD (FamDecl { tcdFam = d }))) = Left (L loc d)
is_fam_decl decl = Right decl

is_tyfam_inst :: LHsDecl RdrName -> Either (LTyFamInstDecl RdrName) (LHsDecl RdrName)
is_tyfam_inst (L loc (Hs.InstD (TyFamInstD { tfid_inst = d }))) = Left (L loc d)
is_tyfam_inst decl                                              = Right decl

is_datafam_inst :: LHsDecl RdrName -> Either (LDataFamInstDecl RdrName) (LHsDecl RdrName)
is_datafam_inst (L loc (Hs.InstD (DataFamInstD { dfid_inst = d }))) = Left (L loc d)
is_datafam_inst decl                                                = Right decl

is_sig :: LHsDecl RdrName -> Either (LSig RdrName) (LHsDecl RdrName)
is_sig (L loc (Hs.SigD sig)) = Left (L loc sig)
is_sig decl                  = Right decl

is_bind :: LHsDecl RdrName -> Either (LHsBind RdrName) (LHsDecl RdrName)
is_bind (L loc (Hs.ValD bind)) = Left (L loc bind)
is_bind decl                   = Right decl

mkBadDecMsg :: Outputable a => MsgDoc -> [a] -> MsgDoc
mkBadDecMsg doc bads
  = sep [ ptext (sLit "Illegal declaration(s) in") <+> doc <> colon
        , nest 2 (vcat (map Outputable.ppr bads)) ]

---------------------------------------------------
--      Data types
-- Can't handle GADTs yet
---------------------------------------------------

cvtConstr :: TH.Con -> CvtM (LConDecl RdrName)

cvtConstr (NormalC c strtys)
  = do  { c'   <- cNameL c
        ; cxt' <- returnL []
        ; tys' <- mapM cvt_arg strtys
        ; returnL $ mkSimpleConDecl c' Nothing cxt' (PrefixCon tys') }

cvtConstr (RecC c varstrtys)
  = do  { c'    <- cNameL c
        ; cxt'  <- returnL []
        ; args' <- mapM cvt_id_arg varstrtys
        ; returnL $ mkSimpleConDecl c' Nothing cxt'
                                   (RecCon (noLoc args')) }

cvtConstr (InfixC st1 c st2)
  = do  { c' <- cNameL c
        ; cxt' <- returnL []
        ; st1' <- cvt_arg st1
        ; st2' <- cvt_arg st2
        ; returnL $ mkSimpleConDecl c' Nothing cxt' (InfixCon st1' st2') }

cvtConstr (ForallC tvs ctxt con)
  = do  { tvs'  <- cvtTvs tvs
        ; L loc ctxt' <- cvtContext ctxt
        ; L _ con' <- cvtConstr con
        ; returnL $ con' { con_qvars = mkHsQTvs (hsQTvBndrs tvs' ++ hsQTvBndrs (con_qvars con'))
                         , con_explicit = True
                         , con_cxt = L loc (ctxt' ++ (unLoc $ con_cxt con')) } }

cvt_arg :: (TH.Strict, TH.Type) -> CvtM (LHsType RdrName)
cvt_arg (NotStrict, ty) = cvtType ty
cvt_arg (IsStrict,  ty)
  = do { ty' <- cvtType ty
       ; returnL $ HsBangTy (HsSrcBang Nothing NoSrcUnpack SrcStrict) ty' }
cvt_arg (Unpacked,  ty)
  = do { ty' <- cvtType ty
       ; returnL $ HsBangTy (HsSrcBang Nothing SrcUnpack   SrcStrict) ty' }

cvt_id_arg :: (TH.Name, TH.Strict, TH.Type) -> CvtM (LConDeclField RdrName)
cvt_id_arg (i, str, ty)
  = do  { i' <- vNameL i
        ; ty' <- cvt_arg (str,ty)
        ; return $ noLoc (ConDeclField { cd_fld_names = [fmap (flip FieldOcc PlaceHolder) i']
                                       , cd_fld_type =  ty'
                                       , cd_fld_doc = Nothing}) }

cvtDerivs :: [TH.Name] -> CvtM (HsDeriving RdrName)
cvtDerivs [] = return Nothing
cvtDerivs cs = do { cs' <- mapM cvt_one cs
                  ; return (Just (noLoc cs')) }
        where
          cvt_one c = do { c' <- tconName c
<<<<<<< HEAD
                         ; ty <- returnL $ HsTyVar c'
                         ; return (mkLHsSigType ty) }
=======
                         ; returnL $ HsTyVar (noLoc c') }
>>>>>>> 5d6cfbcc

cvt_fundep :: FunDep -> CvtM (Located (Class.FunDep (Located RdrName)))
cvt_fundep (FunDep xs ys) = do { xs' <- mapM tName xs
                               ; ys' <- mapM tName ys
                               ; returnL (map noLoc xs', map noLoc ys') }


------------------------------------------
--      Foreign declarations
------------------------------------------

cvtForD :: Foreign -> CvtM (ForeignDecl RdrName)
cvtForD (ImportF callconv safety from nm ty)
  -- the prim and javascript calling conventions do not support headers
  -- and are inserted verbatim, analogous to mkImport in RdrHsSyn
  | callconv == TH.Prim || callconv == TH.JavaScript
  = mk_imp (CImport (noLoc (cvt_conv callconv)) (noLoc safety') Nothing
                    (CFunction (StaticTarget from (mkFastString from) Nothing
                                             True))
                    (noLoc from))
  | Just impspec <- parseCImport (noLoc (cvt_conv callconv)) (noLoc safety')
                                 (mkFastString (TH.nameBase nm))
                                 from (noLoc from)
  = mk_imp impspec
  | otherwise
  = failWith $ text (show from) <+> ptext (sLit "is not a valid ccall impent")
  where
    mk_imp impspec
      = do { nm' <- vNameL nm
           ; ty' <- cvtType ty
           ; return (ForeignImport { fd_name = nm'
                                   , fd_sig_ty = mkLHsSigType ty'
                                   , fd_co = noForeignImportCoercionYet
                                   , fd_fi = impspec })
           }
    safety' = case safety of
                     Unsafe     -> PlayRisky
                     Safe       -> PlaySafe
                     Interruptible -> PlayInterruptible

cvtForD (ExportF callconv as nm ty)
  = do  { nm' <- vNameL nm
        ; ty' <- cvtType ty
        ; let e = CExport (noLoc (CExportStatic as
                                                (mkFastString as)
                                                (cvt_conv callconv)))
                                                (noLoc as)
        ; return $ ForeignExport { fd_name = nm'
                                 , fd_sig_ty = mkLHsSigType ty'
                                 , fd_co = noForeignExportCoercionYet
                                 , fd_fe = e } }

cvt_conv :: TH.Callconv -> CCallConv
cvt_conv TH.CCall      = CCallConv
cvt_conv TH.StdCall    = StdCallConv
cvt_conv TH.CApi       = CApiConv
cvt_conv TH.Prim       = PrimCallConv
cvt_conv TH.JavaScript = JavaScriptCallConv

------------------------------------------
--              Pragmas
------------------------------------------

cvtPragmaD :: Pragma -> CvtM (Maybe (LHsDecl RdrName))
cvtPragmaD (InlineP nm inline rm phases)
  = do { nm' <- vNameL nm
       ; let dflt = dfltActivation inline
       ; let ip   = InlinePragma { inl_src    = "{-# INLINE"
                                 , inl_inline = cvtInline inline
                                 , inl_rule   = cvtRuleMatch rm
                                 , inl_act    = cvtPhases phases dflt
                                 , inl_sat    = Nothing }
       ; returnJustL $ Hs.SigD $ InlineSig nm' ip }

cvtPragmaD (SpecialiseP nm ty inline phases)
  = do { nm' <- vNameL nm
       ; ty' <- cvtType ty
       ; let (inline', dflt) = case inline of
               Just inline1 -> (cvtInline inline1, dfltActivation inline1)
               Nothing      -> (EmptyInlineSpec,   AlwaysActive)
       ; let ip = InlinePragma { inl_src    = "{-# INLINE"
                               , inl_inline = inline'
                               , inl_rule   = Hs.FunLike
                               , inl_act    = cvtPhases phases dflt
                               , inl_sat    = Nothing }
       ; returnJustL $ Hs.SigD $ SpecSig nm' [mkLHsSigType ty'] ip }

cvtPragmaD (SpecialiseInstP ty)
  = do { ty' <- cvtType ty
       ; returnJustL $ Hs.SigD $
         SpecInstSig "{-# SPECIALISE" (mkLHsSigType ty') }

cvtPragmaD (RuleP nm bndrs lhs rhs phases)
  = do { let nm' = mkFastString nm
       ; let act = cvtPhases phases AlwaysActive
       ; bndrs' <- mapM cvtRuleBndr bndrs
       ; lhs'   <- cvtl lhs
       ; rhs'   <- cvtl rhs
       ; returnJustL $ Hs.RuleD
            $ HsRules "{-# RULES" [noLoc $ HsRule (noLoc (nm,nm')) act bndrs'
                                                  lhs' placeHolderNames
                                                  rhs' placeHolderNames]
       }

cvtPragmaD (AnnP target exp)
  = do { exp' <- cvtl exp
       ; target' <- case target of
         ModuleAnnotation  -> return ModuleAnnProvenance
         TypeAnnotation n  -> do
           n' <- tconName n
           return (TypeAnnProvenance  (noLoc n'))
         ValueAnnotation n -> do
           n' <- vcName n
           return (ValueAnnProvenance (noLoc n'))
       ; returnJustL $ Hs.AnnD $ HsAnnotation "{-# ANN" target' exp'
       }

cvtPragmaD (LineP line file)
  = do { setL (srcLocSpan (mkSrcLoc (fsLit file) line 1))
       ; return Nothing
       }

dfltActivation :: TH.Inline -> Activation
dfltActivation TH.NoInline = NeverActive
dfltActivation _           = AlwaysActive

cvtInline :: TH.Inline -> Hs.InlineSpec
cvtInline TH.NoInline  = Hs.NoInline
cvtInline TH.Inline    = Hs.Inline
cvtInline TH.Inlinable = Hs.Inlinable

cvtRuleMatch :: TH.RuleMatch -> RuleMatchInfo
cvtRuleMatch TH.ConLike = Hs.ConLike
cvtRuleMatch TH.FunLike = Hs.FunLike

cvtPhases :: TH.Phases -> Activation -> Activation
cvtPhases AllPhases       dflt = dflt
cvtPhases (FromPhase i)   _    = ActiveAfter i
cvtPhases (BeforePhase i) _    = ActiveBefore i

cvtRuleBndr :: TH.RuleBndr -> CvtM (Hs.LRuleBndr RdrName)
cvtRuleBndr (RuleVar n)
  = do { n' <- vNameL n
       ; return $ noLoc $ Hs.RuleBndr n' }
cvtRuleBndr (TypedRuleVar n ty)
  = do { n'  <- vNameL n
       ; ty' <- cvtType ty
       ; return $ noLoc $ Hs.RuleBndrSig n' $ mkLHsSigWcType ty' }

---------------------------------------------------
--              Declarations
---------------------------------------------------

cvtLocalDecs :: MsgDoc -> [TH.Dec] -> CvtM (HsLocalBinds RdrName)
cvtLocalDecs doc ds
  | null ds
  = return EmptyLocalBinds
  | otherwise
  = do { ds' <- cvtDecs ds
       ; let (binds, prob_sigs) = partitionWith is_bind ds'
       ; let (sigs, bads) = partitionWith is_sig prob_sigs
       ; unless (null bads) (failWith (mkBadDecMsg doc bads))
       ; return (HsValBinds (ValBindsIn (listToBag binds) sigs)) }

cvtClause :: TH.Clause -> CvtM (Hs.LMatch RdrName (LHsExpr RdrName))
cvtClause (Clause ps body wheres)
  = do  { ps' <- cvtPats ps
        ; g'  <- cvtGuard body
        ; ds' <- cvtLocalDecs (ptext (sLit "a where clause")) wheres
        ; returnL $ Hs.Match NonFunBindMatch ps' Nothing
                             (GRHSs g' (noLoc ds')) }


-------------------------------------------------------------------
--              Expressions
-------------------------------------------------------------------

cvtl :: TH.Exp -> CvtM (LHsExpr RdrName)
cvtl e = wrapL (cvt e)
  where
    cvt (VarE s)        = do { s' <- vName s; return $ HsVar (noLoc s') }
    cvt (ConE s)        = do { s' <- cName s; return $ HsVar (noLoc s') }
    cvt (LitE l)
      | overloadedLit l = do { l' <- cvtOverLit l; return $ HsOverLit l' }
      | otherwise       = do { l' <- cvtLit l;     return $ HsLit l' }

    cvt (AppE x y)     = do { x' <- cvtl x; y' <- cvtl y; return $ HsApp x' y' }
    cvt (LamE ps e)    = do { ps' <- cvtPats ps; e' <- cvtl e
                            ; return $ HsLam (mkMatchGroup FromSource [mkSimpleMatch ps' e']) }
    cvt (LamCaseE ms)  = do { ms' <- mapM cvtMatch ms
                            ; return $ HsLamCase placeHolderType
                                                 (mkMatchGroup FromSource ms')
                            }
    cvt (TupE [e])     = do { e' <- cvtl e; return $ HsPar e' }
                                 -- Note [Dropping constructors]
                                 -- Singleton tuples treated like nothing (just parens)
    cvt (TupE es)      = do { es' <- mapM cvtl es
                            ; return $ ExplicitTuple (map (noLoc . Present) es')
                                                      Boxed }
    cvt (UnboxedTupE es)      = do { es' <- mapM cvtl es
                                   ; return $ ExplicitTuple
                                           (map (noLoc . Present) es') Unboxed }
    cvt (CondE x y z)  = do { x' <- cvtl x; y' <- cvtl y; z' <- cvtl z;
                            ; return $ HsIf (Just noSyntaxExpr) x' y' z' }
    cvt (MultiIfE alts)
      | null alts      = failWith (ptext (sLit "Multi-way if-expression with no alternatives"))
      | otherwise      = do { alts' <- mapM cvtpair alts
                            ; return $ HsMultiIf placeHolderType alts' }
    cvt (LetE ds e)    = do { ds' <- cvtLocalDecs (ptext (sLit "a let expression")) ds
                            ; e' <- cvtl e; return $ HsLet (noLoc ds') e' }
    cvt (CaseE e ms)   = do { e' <- cvtl e; ms' <- mapM cvtMatch ms
                            ; return $ HsCase e' (mkMatchGroup FromSource ms') }
    cvt (DoE ss)       = cvtHsDo DoExpr ss
    cvt (CompE ss)     = cvtHsDo ListComp ss
    cvt (ArithSeqE dd) = do { dd' <- cvtDD dd; return $ ArithSeq noPostTcExpr Nothing dd' }
    cvt (ListE xs)
      | Just s <- allCharLs xs       = do { l' <- cvtLit (StringL s); return (HsLit l') }
             -- Note [Converting strings]
      | otherwise       = do { xs' <- mapM cvtl xs
                             ; return $ ExplicitList placeHolderType Nothing xs'
                             }

    -- Infix expressions
    cvt (InfixE (Just x) s (Just y)) = do { x' <- cvtl x; s' <- cvtl s; y' <- cvtl y
                                          ; wrapParL HsPar $
                                            OpApp (mkLHsPar x') s' undefined (mkLHsPar y') }
                                            -- Parenthesise both arguments and result,
                                            -- to ensure this operator application does
                                            -- does not get re-associated
                            -- See Note [Operator association]
    cvt (InfixE Nothing  s (Just y)) = do { s' <- cvtl s; y' <- cvtl y
                                          ; wrapParL HsPar $ SectionR s' y' }
                                            -- See Note [Sections in HsSyn] in HsExpr
    cvt (InfixE (Just x) s Nothing ) = do { x' <- cvtl x; s' <- cvtl s
                                          ; wrapParL HsPar $ SectionL x' s' }

    cvt (InfixE Nothing  s Nothing ) = do { s' <- cvtl s; return $ HsPar s' }
                                       -- Can I indicate this is an infix thing?
                                       -- Note [Dropping constructors]

    cvt (UInfixE x s y)  = do { x' <- cvtl x
                              ; let x'' = case x' of
                                            L _ (OpApp {}) -> x'
                                            _ -> mkLHsPar x'
                              ; cvtOpApp x'' s y } --  Note [Converting UInfix]

    cvt (ParensE e)      = do { e' <- cvtl e; return $ HsPar e' }
    cvt (SigE e t)       = do { e' <- cvtl e; t' <- cvtType t
                              ; return $ ExprWithTySig e' (mkLHsSigWcType t') }
    cvt (RecConE c flds) = do { c' <- cNameL c
                              ; flds' <- mapM (cvtFld mkFieldOcc) flds
                              ; return $ mkRdrRecordCon c' (HsRecFields flds' Nothing) }
    cvt (RecUpdE e flds) = do { e' <- cvtl e
                              ; flds'<- mapM (cvtFld mkAmbiguousFieldOcc) flds
                              ; return $ mkRdrRecordUpd e' flds' }
    cvt (StaticE e)      = fmap HsStatic $ cvtl e
    cvt (UnboundVarE s)  = do { s' <- vName s; return $ HsVar (noLoc s') }

{- Note [Dropping constructors]
~~~~~~~~~~~~~~~~~~~~~~~~~~~~~~~
When we drop constructors from the input (for instance, when we encounter @TupE [e]@)
we must insert parentheses around the argument. Otherwise, @UInfix@ constructors in @e@
could meet @UInfix@ constructors containing the @TupE [e]@. For example:

  UInfixE x * (TupE [UInfixE y + z])

If we drop the singleton tuple but don't insert parentheses, the @UInfixE@s would meet
and the above expression would be reassociated to

  OpApp (OpApp x * y) + z

which we don't want.
-}

cvtFld :: (RdrName -> t) -> (TH.Name, TH.Exp) -> CvtM (LHsRecField' t (LHsExpr RdrName))
cvtFld f (v,e)
  = do  { v' <- vNameL v; e' <- cvtl e
        ; return (noLoc $ HsRecField { hsRecFieldLbl = fmap f v'
                                     , hsRecFieldArg = e'
                                     , hsRecPun      = False}) }

cvtDD :: Range -> CvtM (ArithSeqInfo RdrName)
cvtDD (FromR x)           = do { x' <- cvtl x; return $ From x' }
cvtDD (FromThenR x y)     = do { x' <- cvtl x; y' <- cvtl y; return $ FromThen x' y' }
cvtDD (FromToR x y)       = do { x' <- cvtl x; y' <- cvtl y; return $ FromTo x' y' }
cvtDD (FromThenToR x y z) = do { x' <- cvtl x; y' <- cvtl y; z' <- cvtl z; return $ FromThenTo x' y' z' }

{- Note [Operator assocation]
We must be quite careful about adding parens:
  * Infix (UInfix ...) op arg      Needs parens round the first arg
  * Infix (Infix ...) op arg       Needs parens round the first arg
  * UInfix (UInfix ...) op arg     No parens for first arg
  * UInfix (Infix ...) op arg      Needs parens round first arg


Note [Converting UInfix]
~~~~~~~~~~~~~~~~~~~~~~~~
When converting @UInfixE@, @UInfixP@, and @UInfixT@ values, we want to readjust
the trees to reflect the fixities of the underlying operators:

  UInfixE x * (UInfixE y + z) ---> (x * y) + z

This is done by the renamer (see @mkOppAppRn@, @mkConOppPatRn@, and
@mkHsOpTyRn@ in RnTypes), which expects that the input will be completely
right-biased for types and left-biased for everything else. So we left-bias the
trees of @UInfixP@ and @UInfixE@ and right-bias the trees of @UInfixT@.

Sample input:

  UInfixE
   (UInfixE x op1 y)
   op2
   (UInfixE z op3 w)

Sample output:

  OpApp
    (OpApp
      (OpApp x op1 y)
      op2
      z)
    op3
    w

The functions @cvtOpApp@, @cvtOpAppP@, and @cvtOpAppT@ are responsible for this
biasing.
-}

{- | @cvtOpApp x op y@ converts @op@ and @y@ and produces the operator application @x `op` y@.
The produced tree of infix expressions will be left-biased, provided @x@ is.

We can see that @cvtOpApp@ is correct as follows. The inductive hypothesis
is that @cvtOpApp x op y@ is left-biased, provided @x@ is. It is clear that
this holds for both branches (of @cvtOpApp@), provided we assume it holds for
the recursive calls to @cvtOpApp@.

When we call @cvtOpApp@ from @cvtl@, the first argument will always be left-biased
since we have already run @cvtl@ on it.
-}
cvtOpApp :: LHsExpr RdrName -> TH.Exp -> TH.Exp -> CvtM (HsExpr RdrName)
cvtOpApp x op1 (UInfixE y op2 z)
  = do { l <- wrapL $ cvtOpApp x op1 y
       ; cvtOpApp l op2 z }
cvtOpApp x op y
  = do { op' <- cvtl op
       ; y' <- cvtl y
       ; return (OpApp x op' undefined y') }

-------------------------------------
--      Do notation and statements
-------------------------------------

cvtHsDo :: HsStmtContext Name.Name -> [TH.Stmt] -> CvtM (HsExpr RdrName)
cvtHsDo do_or_lc stmts
  | null stmts = failWith (ptext (sLit "Empty stmt list in do-block"))
  | otherwise
  = do  { stmts' <- cvtStmts stmts
        ; let Just (stmts'', last') = snocView stmts'

        ; last'' <- case last' of
                    L loc (BodyStmt body _ _ _) -> return (L loc (mkLastStmt body))
                    _ -> failWith (bad_last last')

        ; return $ HsDo do_or_lc (noLoc (stmts'' ++ [last''])) placeHolderType }
  where
    bad_last stmt = vcat [ ptext (sLit "Illegal last statement of") <+> pprAStmtContext do_or_lc <> colon
                         , nest 2 $ Outputable.ppr stmt
                         , ptext (sLit "(It should be an expression.)") ]

cvtStmts :: [TH.Stmt] -> CvtM [Hs.LStmt RdrName (LHsExpr RdrName)]
cvtStmts = mapM cvtStmt

cvtStmt :: TH.Stmt -> CvtM (Hs.LStmt RdrName (LHsExpr RdrName))
cvtStmt (NoBindS e)    = do { e' <- cvtl e; returnL $ mkBodyStmt e' }
cvtStmt (TH.BindS p e) = do { p' <- cvtPat p; e' <- cvtl e; returnL $ mkBindStmt p' e' }
cvtStmt (TH.LetS ds)   = do { ds' <- cvtLocalDecs (ptext (sLit "a let binding")) ds
                            ; returnL $ LetStmt (noLoc ds') }
cvtStmt (TH.ParS dss)  = do { dss' <- mapM cvt_one dss; returnL $ ParStmt dss' noSyntaxExpr noSyntaxExpr }
                       where
                         cvt_one ds = do { ds' <- cvtStmts ds; return (ParStmtBlock ds' undefined noSyntaxExpr) }

cvtMatch :: TH.Match -> CvtM (Hs.LMatch RdrName (LHsExpr RdrName))
cvtMatch (TH.Match p body decs)
  = do  { p' <- cvtPat p
        ; g' <- cvtGuard body
        ; decs' <- cvtLocalDecs (ptext (sLit "a where clause")) decs
        ; returnL $ Hs.Match NonFunBindMatch [p'] Nothing
                             (GRHSs g' (noLoc decs')) }

cvtGuard :: TH.Body -> CvtM [LGRHS RdrName (LHsExpr RdrName)]
cvtGuard (GuardedB pairs) = mapM cvtpair pairs
cvtGuard (NormalB e)      = do { e' <- cvtl e; g' <- returnL $ GRHS [] e'; return [g'] }

cvtpair :: (TH.Guard, TH.Exp) -> CvtM (LGRHS RdrName (LHsExpr RdrName))
cvtpair (NormalG ge,rhs) = do { ge' <- cvtl ge; rhs' <- cvtl rhs
                              ; g' <- returnL $ mkBodyStmt ge'
                              ; returnL $ GRHS [g'] rhs' }
cvtpair (PatG gs,rhs)    = do { gs' <- cvtStmts gs; rhs' <- cvtl rhs
                              ; returnL $ GRHS gs' rhs' }

cvtOverLit :: Lit -> CvtM (HsOverLit RdrName)
cvtOverLit (IntegerL i)
  = do { force i; return $ mkHsIntegral (show i) i placeHolderType}
cvtOverLit (RationalL r)
  = do { force r; return $ mkHsFractional (cvtFractionalLit r) placeHolderType}
cvtOverLit (StringL s)
  = do { let { s' = mkFastString s }
       ; force s'
       ; return $ mkHsIsString s s' placeHolderType
       }
cvtOverLit _ = panic "Convert.cvtOverLit: Unexpected overloaded literal"
-- An Integer is like an (overloaded) '3' in a Haskell source program
-- Similarly 3.5 for fractionals

{- Note [Converting strings]
~~~~~~~~~~~~~~~~~~~~~~~~~~~~
If we get (ListE [CharL 'x', CharL 'y']) we'd like to convert to
a string literal for "xy".  Of course, we might hope to get
(LitE (StringL "xy")), but not always, and allCharLs fails quickly
if it isn't a literal string
-}

allCharLs :: [TH.Exp] -> Maybe String
-- Note [Converting strings]
-- NB: only fire up this setup for a non-empty list, else
--     there's a danger of returning "" for [] :: [Int]!
allCharLs xs
  = case xs of
      LitE (CharL c) : ys -> go [c] ys
      _                   -> Nothing
  where
    go cs []                    = Just (reverse cs)
    go cs (LitE (CharL c) : ys) = go (c:cs) ys
    go _  _                     = Nothing

cvtLit :: Lit -> CvtM HsLit
cvtLit (IntPrimL i)    = do { force i; return $ HsIntPrim (show i) i }
cvtLit (WordPrimL w)   = do { force w; return $ HsWordPrim (show w) w }
cvtLit (FloatPrimL f)  = do { force f; return $ HsFloatPrim (cvtFractionalLit f) }
cvtLit (DoublePrimL f) = do { force f; return $ HsDoublePrim (cvtFractionalLit f) }
cvtLit (CharL c)       = do { force c; return $ HsChar (show c) c }
cvtLit (CharPrimL c)   = do { force c; return $ HsCharPrim (show c) c }
cvtLit (StringL s)     = do { let { s' = mkFastString s }
                            ; force s'
                            ; return $ HsString s s' }
cvtLit (StringPrimL s) = do { let { s' = BS.pack s }
                            ; force s'
                            ; return $ HsStringPrim (w8ToString s) s' }
cvtLit _ = panic "Convert.cvtLit: Unexpected literal"
        -- cvtLit should not be called on IntegerL, RationalL
        -- That precondition is established right here in
        -- Convert.hs, hence panic

w8ToString :: [Word8] -> String
w8ToString ws = map (\w -> chr (fromIntegral w)) ws

cvtPats :: [TH.Pat] -> CvtM [Hs.LPat RdrName]
cvtPats pats = mapM cvtPat pats

cvtPat :: TH.Pat -> CvtM (Hs.LPat RdrName)
cvtPat pat = wrapL (cvtp pat)

cvtp :: TH.Pat -> CvtM (Hs.Pat RdrName)
cvtp (TH.LitP l)
  | overloadedLit l    = do { l' <- cvtOverLit l
                            ; return (mkNPat (noLoc l') Nothing) }
                                  -- Not right for negative patterns;
                                  -- need to think about that!
  | otherwise          = do { l' <- cvtLit l; return $ Hs.LitPat l' }
cvtp (TH.VarP s)       = do { s' <- vName s; return $ Hs.VarPat (noLoc s') }
cvtp (TupP [p])        = do { p' <- cvtPat p; return $ ParPat p' } -- Note [Dropping constructors]
cvtp (TupP ps)         = do { ps' <- cvtPats ps; return $ TuplePat ps' Boxed   [] }
cvtp (UnboxedTupP ps)  = do { ps' <- cvtPats ps; return $ TuplePat ps' Unboxed [] }
cvtp (ConP s ps)       = do { s' <- cNameL s; ps' <- cvtPats ps
                            ; return $ ConPatIn s' (PrefixCon ps') }
cvtp (InfixP p1 s p2)  = do { s' <- cNameL s; p1' <- cvtPat p1; p2' <- cvtPat p2
                            ; wrapParL ParPat $
                              ConPatIn s' (InfixCon (mkParPat p1') (mkParPat p2')) }
                            -- See Note [Operator association]
cvtp (UInfixP p1 s p2) = do { p1' <- cvtPat p1; cvtOpAppP p1' s p2 } -- Note [Converting UInfix]
cvtp (ParensP p)       = do { p' <- cvtPat p; return $ ParPat p' }
cvtp (TildeP p)        = do { p' <- cvtPat p; return $ LazyPat p' }
cvtp (BangP p)         = do { p' <- cvtPat p; return $ BangPat p' }
cvtp (TH.AsP s p)      = do { s' <- vNameL s; p' <- cvtPat p; return $ AsPat s' p' }
cvtp TH.WildP          = return $ WildPat placeHolderType
cvtp (RecP c fs)       = do { c' <- cNameL c; fs' <- mapM cvtPatFld fs
                            ; return $ ConPatIn c'
                                     $ Hs.RecCon (HsRecFields fs' Nothing) }
cvtp (ListP ps)        = do { ps' <- cvtPats ps
                            ; return $ ListPat ps' placeHolderType Nothing }
cvtp (SigP p t)        = do { p' <- cvtPat p; t' <- cvtType t
                            ; return $ SigPatIn p' (mkLHsSigWcType t') }
cvtp (ViewP e p)       = do { e' <- cvtl e; p' <- cvtPat p
                            ; return $ ViewPat e' p' placeHolderType }

cvtPatFld :: (TH.Name, TH.Pat) -> CvtM (LHsRecField RdrName (LPat RdrName))
cvtPatFld (s,p)
  = do  { s' <- vNameL s; p' <- cvtPat p
        ; return (noLoc $ HsRecField { hsRecFieldLbl = fmap mkFieldOcc s'
                                     , hsRecFieldArg = p'
                                     , hsRecPun      = False}) }

{- | @cvtOpAppP x op y@ converts @op@ and @y@ and produces the operator application @x `op` y@.
The produced tree of infix patterns will be left-biased, provided @x@ is.

See the @cvtOpApp@ documentation for how this function works.
-}
cvtOpAppP :: Hs.LPat RdrName -> TH.Name -> TH.Pat -> CvtM (Hs.Pat RdrName)
cvtOpAppP x op1 (UInfixP y op2 z)
  = do { l <- wrapL $ cvtOpAppP x op1 y
       ; cvtOpAppP l op2 z }
cvtOpAppP x op y
  = do { op' <- cNameL op
       ; y' <- cvtPat y
       ; return (ConPatIn op' (InfixCon x y')) }

-----------------------------------------------------------
--      Types and type variables

cvtTvs :: [TH.TyVarBndr] -> CvtM (LHsQTyVars RdrName)
cvtTvs tvs = do { tvs' <- mapM cvt_tv tvs; return (mkHsQTvs tvs') }

cvt_tv :: TH.TyVarBndr -> CvtM (LHsTyVarBndr RdrName)
cvt_tv (TH.PlainTV nm)
  = do { nm' <- tName nm
       ; returnL $ UserTyVar (noLoc nm') }
cvt_tv (TH.KindedTV nm ki)
  = do { nm' <- tName nm
       ; ki' <- cvtKind ki
       ; returnL $ KindedTyVar (noLoc nm') ki' }

cvtRole :: TH.Role -> Maybe Coercion.Role
cvtRole TH.NominalR          = Just Coercion.Nominal
cvtRole TH.RepresentationalR = Just Coercion.Representational
cvtRole TH.PhantomR          = Just Coercion.Phantom
cvtRole TH.InferR            = Nothing

cvtContext :: TH.Cxt -> CvtM (LHsContext RdrName)
cvtContext tys = do { preds' <- mapM cvtPred tys; returnL preds' }

cvtPred :: TH.Pred -> CvtM (LHsType RdrName)
cvtPred = cvtType

cvtType :: TH.Type -> CvtM (LHsType RdrName)
cvtType = cvtTypeKind "type"

cvtTypeKind :: String -> TH.Type -> CvtM (LHsType RdrName)
cvtTypeKind ty_str ty
  = do { (head_ty, tys') <- split_ty_app ty
       ; case head_ty of
           TupleT n
             | length tys' == n         -- Saturated
             -> if n==1 then return (head tys') -- Singleton tuples treated
                                                -- like nothing (ie just parens)
                        else returnL (HsTupleTy HsBoxedOrConstraintTuple tys')
             | n == 1
             -> failWith (ptext (sLit ("Illegal 1-tuple " ++ ty_str ++ " constructor")))
             | otherwise
             -> mk_apps (HsTyVar (noLoc (getRdrName (tupleTyCon Boxed n)))) tys'
           UnboxedTupleT n
             | length tys' == n         -- Saturated
             -> if n==1 then return (head tys') -- Singleton tuples treated
                                                -- like nothing (ie just parens)
                        else returnL (HsTupleTy HsUnboxedTuple tys')
             | otherwise
             -> mk_apps (HsTyVar (noLoc (getRdrName (tupleTyCon Unboxed n))))
                        tys'
           ArrowT
             | [x',y'] <- tys' -> returnL (HsFunTy x' y')
             | otherwise -> mk_apps (HsTyVar (noLoc (getRdrName funTyCon))) tys'
           ListT
             | [x']    <- tys' -> returnL (HsListTy x')
             | otherwise
                        -> mk_apps (HsTyVar (noLoc (getRdrName listTyCon))) tys'
           VarT nm -> do { nm' <- tName nm
                         ; mk_apps (HsTyVar (noLoc nm')) tys' }
           ConT nm -> do { nm' <- tconName nm
                         ; mk_apps (HsTyVar (noLoc nm')) tys' }

           ForallT tvs cxt ty
             | null tys'
             -> do { tvs' <- cvtTvs tvs
                   ; cxt' <- cvtContext cxt
                   ; ty'  <- cvtType ty
                   ; loc <- getL
                   ; let hs_ty | null tvs  = rho_ty
                               | otherwise = L loc (HsForAllTy { hst_bndrs = hsQTvBndrs tvs'
                                                               , hst_body  = rho_ty })
                         rho_ty | null cxt  = ty'
                                | otherwise = L loc (HsQualTy { hst_ctxt = cxt'
                                                              , hst_body = ty' })

                   ; return hs_ty }

           SigT ty ki
             -> do { ty' <- cvtType ty
                   ; ki' <- cvtKind ki
                   ; mk_apps (HsKindSig ty' ki') tys'
                   }

           LitT lit
             -> returnL (HsTyLit (cvtTyLit lit))

           WildCardT Nothing
             -> mk_apps mkAnonWildCardTy tys'

           WildCardT (Just nm)
             -> do { nm' <- tName nm
                   ; mk_apps (mkNamedWildCardTy (noLoc nm')) tys' }

           InfixT t1 s t2
             -> do { s'  <- tconName s
                   ; t1' <- cvtType t1
                   ; t2' <- cvtType t2
                   ; mk_apps (HsTyVar (noLoc s')) [t1', t2']
                   }

           UInfixT t1 s t2
             -> do { t2' <- cvtType t2
                   ; cvtOpAppT t1 s t2'
                   } -- Note [Converting UInfix]

           ParensT t
             -> do { t' <- cvtType t
                   ; returnL $ HsParTy t'
                   }

           PromotedT nm -> do { nm' <- cName nm
                              ; mk_apps (HsTyVar (noLoc nm')) tys' }
                 -- Promoted data constructor; hence cName

           PromotedTupleT n
             | n == 1
             -> failWith (ptext (sLit ("Illegal promoted 1-tuple " ++ ty_str)))
             | m == n   -- Saturated
             -> do  { let kis = replicate m placeHolderKind
                    ; returnL (HsExplicitTupleTy kis tys')
                    }
             where
               m = length tys'

           PromotedNilT
             -> returnL (HsExplicitListTy placeHolderKind [])

           PromotedConsT  -- See Note [Representing concrete syntax in types]
                          -- in Language.Haskell.TH.Syntax
             | [ty1, L _ (HsExplicitListTy _ tys2)] <- tys'
             -> returnL (HsExplicitListTy placeHolderKind (ty1:tys2))
             | otherwise
             -> mk_apps (HsTyVar (noLoc (getRdrName consDataCon))) tys'

           StarT
             -> returnL (HsTyVar (noLoc (getRdrName liftedTypeKindTyCon)))

           ConstraintT
             -> returnL (HsTyVar (noLoc (getRdrName constraintKindTyCon)))

           EqualityT
             | [x',y'] <- tys' -> returnL (HsEqTy x' y')
             | otherwise
                      -> mk_apps (HsTyVar (noLoc (getRdrName eqPrimTyCon))) tys'

           _ -> failWith (ptext (sLit ("Malformed " ++ ty_str)) <+> text (show ty))
    }

mk_apps :: HsType RdrName -> [LHsType RdrName] -> CvtM (LHsType RdrName)
mk_apps head_ty []       = returnL head_ty
mk_apps head_ty (ty:tys) = do { head_ty' <- returnL head_ty
                              ; mk_apps (HsAppTy head_ty' ty) tys }

split_ty_app :: TH.Type -> CvtM (TH.Type, [LHsType RdrName])
split_ty_app ty = go ty []
  where
    go (AppT f a) as' = do { a' <- cvtType a; go f (a':as') }
    go f as           = return (f,as)

cvtTyLit :: TH.TyLit -> HsTyLit
cvtTyLit (NumTyLit i) = HsNumTy (show i) i
cvtTyLit (StrTyLit s) = HsStrTy s        (fsLit s)

{- | @cvtOpAppT x op y@ converts @op@ and @y@ and produces the operator
application @x `op` y@. The produced tree of infix types will be right-biased,
provided @y@ is.

See the @cvtOpApp@ documentation for how this function works.
-}
cvtOpAppT :: TH.Type -> TH.Name -> LHsType RdrName -> CvtM (LHsType RdrName)
cvtOpAppT (UInfixT x op2 y) op1 z
  = do { l <- cvtOpAppT y op1 z
       ; cvtOpAppT x op2 l }
cvtOpAppT x op y
  = do { op' <- tconNameL op
       ; x' <- cvtType x
       ; returnL (mkHsOpTy x' op' y) }

cvtKind :: TH.Kind -> CvtM (LHsKind RdrName)
cvtKind = cvtTypeKind "kind"

-- | Convert Maybe Kind to a type family result signature. Used with data
-- families where naming of the result is not possible (thus only kind or no
-- signature is possible).
cvtMaybeKindToFamilyResultSig :: Maybe TH.Kind
                              -> CvtM (LFamilyResultSig RdrName)
cvtMaybeKindToFamilyResultSig Nothing   = returnL Hs.NoSig
cvtMaybeKindToFamilyResultSig (Just ki) = do { ki' <- cvtKind ki
                                             ; returnL (Hs.KindSig ki') }

-- | Convert type family result signature. Used with both open and closed type
-- families.
cvtFamilyResultSig :: TH.FamilyResultSig -> CvtM (Hs.LFamilyResultSig RdrName)
cvtFamilyResultSig TH.NoSig           = returnL Hs.NoSig
cvtFamilyResultSig (TH.KindSig ki)    = do { ki' <- cvtKind ki
                                           ; returnL (Hs.KindSig ki') }
cvtFamilyResultSig (TH.TyVarSig bndr) = do { tv <- cvt_tv bndr
                                           ; returnL (Hs.TyVarSig tv) }

-- | Convert injectivity annotation of a type family.
cvtInjectivityAnnotation :: TH.InjectivityAnn
                         -> CvtM (Hs.LInjectivityAnn RdrName)
cvtInjectivityAnnotation (TH.InjectivityAnn annLHS annRHS)
  = do { annLHS' <- tNameL annLHS
       ; annRHS' <- mapM tNameL annRHS
       ; returnL (Hs.InjectivityAnn annLHS' annRHS') }

-----------------------------------------------------------
cvtFixity :: TH.Fixity -> Hs.Fixity
cvtFixity (TH.Fixity prec dir) = Hs.Fixity prec (cvt_dir dir)
   where
     cvt_dir TH.InfixL = Hs.InfixL
     cvt_dir TH.InfixR = Hs.InfixR
     cvt_dir TH.InfixN = Hs.InfixN

-----------------------------------------------------------


-----------------------------------------------------------
-- some useful things

overloadedLit :: Lit -> Bool
-- True for literals that Haskell treats as overloaded
overloadedLit (IntegerL  _) = True
overloadedLit (RationalL _) = True
overloadedLit _             = False

cvtFractionalLit :: Rational -> FractionalLit
cvtFractionalLit r = FL { fl_text = show (fromRational r :: Double), fl_value = r }

--------------------------------------------------------------------
--      Turning Name back into RdrName
--------------------------------------------------------------------

-- variable names
vNameL, cNameL, vcNameL, tNameL, tconNameL :: TH.Name -> CvtM (Located RdrName)
vName,  cName,  vcName,  tName,  tconName  :: TH.Name -> CvtM RdrName

-- Variable names
vNameL n = wrapL (vName n)
vName n = cvtName OccName.varName n

-- Constructor function names; this is Haskell source, hence srcDataName
cNameL n = wrapL (cName n)
cName n = cvtName OccName.dataName n

-- Variable *or* constructor names; check by looking at the first char
vcNameL n = wrapL (vcName n)
vcName n = if isVarName n then vName n else cName n

-- Type variable names
tNameL n = wrapL (tName n)
tName n = cvtName OccName.tvName n

-- Type Constructor names
tconNameL n = wrapL (tconName n)
tconName n = cvtName OccName.tcClsName n

cvtName :: OccName.NameSpace -> TH.Name -> CvtM RdrName
cvtName ctxt_ns (TH.Name occ flavour)
  | not (okOcc ctxt_ns occ_str) = failWith (badOcc ctxt_ns occ_str)
  | otherwise
  = do { loc <- getL
       ; let rdr_name = thRdrName loc ctxt_ns occ_str flavour
       ; force rdr_name
       ; return rdr_name }
  where
    occ_str = TH.occString occ

okOcc :: OccName.NameSpace -> String -> Bool
okOcc ns str
  | OccName.isVarNameSpace ns     = okVarOcc str
  | OccName.isDataConNameSpace ns = okConOcc str
  | otherwise                     = okTcOcc  str

-- Determine the name space of a name in a type
--
isVarName :: TH.Name -> Bool
isVarName (TH.Name occ _)
  = case TH.occString occ of
      ""    -> False
      (c:_) -> startsVarId c || startsVarSym c

badOcc :: OccName.NameSpace -> String -> SDoc
badOcc ctxt_ns occ
  = ptext (sLit "Illegal") <+> pprNameSpace ctxt_ns
        <+> ptext (sLit "name:") <+> quotes (text occ)

thRdrName :: SrcSpan -> OccName.NameSpace -> String -> TH.NameFlavour -> RdrName
-- This turns a TH Name into a RdrName; used for both binders and occurrences
-- See Note [Binders in Template Haskell]
-- The passed-in name space tells what the context is expecting;
--      use it unless the TH name knows what name-space it comes
--      from, in which case use the latter
--
-- We pass in a SrcSpan (gotten from the monad) because this function
-- is used for *binders* and if we make an Exact Name we want it
-- to have a binding site inside it.  (cf Trac #5434)
--
-- ToDo: we may generate silly RdrNames, by passing a name space
--       that doesn't match the string, like VarName ":+",
--       which will give confusing error messages later
--
-- The strict applications ensure that any buried exceptions get forced
thRdrName loc ctxt_ns th_occ th_name
  = case th_name of
     TH.NameG th_ns pkg mod -> thOrigRdrName th_occ th_ns pkg mod
     TH.NameQ mod  -> (mkRdrQual  $! mk_mod mod) $! occ
     TH.NameL uniq -> nameRdrName $! (((Name.mkInternalName $! mk_uniq uniq) $! occ) loc)
     TH.NameU uniq -> nameRdrName $! (((Name.mkSystemNameAt $! mk_uniq uniq) $! occ) loc)
     TH.NameS | Just name <- isBuiltInOcc_maybe occ -> nameRdrName $! name
              | otherwise                           -> mkRdrUnqual $! occ
              -- We check for built-in syntax here, because the TH
              -- user might have written a (NameS "(,,)"), for example
  where
    occ :: OccName.OccName
    occ = mk_occ ctxt_ns th_occ

thOrigRdrName :: String -> TH.NameSpace -> PkgName -> ModName -> RdrName
thOrigRdrName occ th_ns pkg mod = (mkOrig $! (mkModule (mk_pkg pkg) (mk_mod mod))) $! (mk_occ (mk_ghc_ns th_ns) occ)

thRdrNameGuesses :: TH.Name -> [RdrName]
thRdrNameGuesses (TH.Name occ flavour)
  -- This special case for NameG ensures that we don't generate duplicates in the output list
  | TH.NameG th_ns pkg mod <- flavour = [ thOrigRdrName occ_str th_ns pkg mod]
  | otherwise                         = [ thRdrName noSrcSpan gns occ_str flavour
                                        | gns <- guessed_nss]
  where
    -- guessed_ns are the name spaces guessed from looking at the TH name
    guessed_nss | isLexCon (mkFastString occ_str) = [OccName.tcName,  OccName.dataName]
                | otherwise                       = [OccName.varName, OccName.tvName]
    occ_str = TH.occString occ

-- The packing and unpacking is rather turgid :-(
mk_occ :: OccName.NameSpace -> String -> OccName.OccName
mk_occ ns occ = OccName.mkOccName ns occ

mk_ghc_ns :: TH.NameSpace -> OccName.NameSpace
mk_ghc_ns TH.DataName  = OccName.dataName
mk_ghc_ns TH.TcClsName = OccName.tcClsName
mk_ghc_ns TH.VarName   = OccName.varName

mk_mod :: TH.ModName -> ModuleName
mk_mod mod = mkModuleName (TH.modString mod)

mk_pkg :: TH.PkgName -> UnitId
mk_pkg pkg = stringToUnitId (TH.pkgString pkg)

mk_uniq :: Int -> Unique
mk_uniq u = mkUniqueGrimily u

{-
Note [Binders in Template Haskell]
~~~~~~~~~~~~~~~~~~~~~~~~~~~~~~~~~~
Consider this TH term construction:
  do { x1 <- TH.newName "x"   -- newName :: String -> Q TH.Name
     ; x2 <- TH.newName "x"   -- Builds a NameU
     ; x3 <- TH.newName "x"

     ; let x = mkName "x"     -- mkName :: String -> TH.Name
                              -- Builds a NameS

     ; return (LamE (..pattern [x1,x2]..) $
               LamE (VarPat x3) $
               ..tuple (x1,x2,x3,x)) }

It represents the term   \[x1,x2]. \x3. (x1,x2,x3,x)

a) We don't want to complain about "x" being bound twice in
   the pattern [x1,x2]
b) We don't want x3 to shadow the x1,x2
c) We *do* want 'x' (dynamically bound with mkName) to bind
   to the innermost binding of "x", namely x3.
d) When pretty printing, we want to print a unique with x1,x2
   etc, else they'll all print as "x" which isn't very helpful

When we convert all this to HsSyn, the TH.Names are converted with
thRdrName.  To achieve (b) we want the binders to be Exact RdrNames.
Achieving (a) is a bit awkward, because
   - We must check for duplicate and shadowed names on Names,
     not RdrNames, *after* renaming.
     See Note [Collect binders only after renaming] in HsUtils

   - But to achieve (a) we must distinguish between the Exact
     RdrNames arising from TH and the Unqual RdrNames that would
     come from a user writing \[x,x] -> blah

So in Convert.thRdrName we translate
   TH Name                          RdrName
   --------------------------------------------------------
   NameU (arising from newName) --> Exact (Name{ System })
   NameS (arising from mkName)  --> Unqual

Notice that the NameUs generate *System* Names.  Then, when
figuring out shadowing and duplicates, we can filter out
System Names.

This use of System Names fits with other uses of System Names, eg for
temporary variables "a". Since there are lots of things called "a" we
usually want to print the name with the unique, and that is indeed
the way System Names are printed.

There's a small complication of course; see Note [Looking up Exact
RdrNames] in RnEnv.
-}<|MERGE_RESOLUTION|>--- conflicted
+++ resolved
@@ -470,12 +470,8 @@
                   ; return (Just (noLoc cs')) }
         where
           cvt_one c = do { c' <- tconName c
-<<<<<<< HEAD
-                         ; ty <- returnL $ HsTyVar c'
+                         ; ty <- returnL $ HsTyVar (noLoc c')
                          ; return (mkLHsSigType ty) }
-=======
-                         ; returnL $ HsTyVar (noLoc c') }
->>>>>>> 5d6cfbcc
 
 cvt_fundep :: FunDep -> CvtM (Located (Class.FunDep (Located RdrName)))
 cvt_fundep (FunDep xs ys) = do { xs' <- mapM tName xs
